// !$*UTF8*$!
{
	archiveVersion = 1;
	classes = {
	};
	objectVersion = 46;
	objects = {

/* Begin PBXBuildFile section */
		63015EF51B41C7F000D03D4D /* ErrorUnhandler.test.m in Sources */ = {isa = PBXBuildFile; fileRef = 631EDA1A1B3A42C000CFB93A /* ErrorUnhandler.test.m */; };
		6302AD401AEF55A4001F0069 /* Promise.test.swift in Sources */ = {isa = PBXBuildFile; fileRef = 6302AD3F1AEF55A4001F0069 /* Promise.test.swift */; };
		63075EBE1AD0EDB3002C46A0 /* after.swift in Sources */ = {isa = PBXBuildFile; fileRef = 63075EBD1AD0EDB3002C46A0 /* after.swift */; };
		63075EBF1AD0EDB3002C46A0 /* after.swift in Sources */ = {isa = PBXBuildFile; fileRef = 63075EBD1AD0EDB3002C46A0 /* after.swift */; };
		63075EC11AD0F097002C46A0 /* when.swift in Sources */ = {isa = PBXBuildFile; fileRef = 63075EC01AD0F097002C46A0 /* when.swift */; };
		63075EC21AD0F097002C46A0 /* when.swift in Sources */ = {isa = PBXBuildFile; fileRef = 63075EC01AD0F097002C46A0 /* when.swift */; };
		63075EC51AD10471002C46A0 /* race.swift in Sources */ = {isa = PBXBuildFile; fileRef = 63075EC41AD10471002C46A0 /* race.swift */; };
		63075EC61AD10471002C46A0 /* race.swift in Sources */ = {isa = PBXBuildFile; fileRef = 63075EC41AD10471002C46A0 /* race.swift */; };
		6307B67A1B615BB60003AC3A /* PromiseKit.framework in Frameworks */ = {isa = PBXBuildFile; fileRef = 63F803A31AB87A8200E4DEE1 /* PromiseKit.framework */; };
		6307B67B1B615BB60003AC3A /* PromiseKit.framework in Embed Frameworks */ = {isa = PBXBuildFile; fileRef = 63F803A31AB87A8200E4DEE1 /* PromiseKit.framework */; settings = {ATTRIBUTES = (CodeSignOnCopy, RemoveHeadersOnCopy, ); }; };
		63196AC11AFD8F1300555BCD /* AnyPromise+Private.h in Headers */ = {isa = PBXBuildFile; fileRef = 63314AE01AEDDD0B0071B6F5 /* AnyPromise+Private.h */; settings = {ATTRIBUTES = (Private, ); }; };
		63196AC21AFD8F1600555BCD /* AnyPromise+Private.h in Headers */ = {isa = PBXBuildFile; fileRef = 63314AE01AEDDD0B0071B6F5 /* AnyPromise+Private.h */; settings = {ATTRIBUTES = (Private, ); }; };
		63196AC51AFD936300555BCD /* dispatch_promise.m in Sources */ = {isa = PBXBuildFile; fileRef = 63196AC31AFD936300555BCD /* dispatch_promise.m */; };
		63196AC61AFD936300555BCD /* dispatch_promise.m in Sources */ = {isa = PBXBuildFile; fileRef = 63196AC31AFD936300555BCD /* dispatch_promise.m */; };
		63196AC71AFD936300555BCD /* dispatch_promise.swift in Sources */ = {isa = PBXBuildFile; fileRef = 63196AC41AFD936300555BCD /* dispatch_promise.swift */; };
		63196AC81AFD936300555BCD /* dispatch_promise.swift in Sources */ = {isa = PBXBuildFile; fileRef = 63196AC41AFD936300555BCD /* dispatch_promise.swift */; };
		63196AC91AFD9F6E00555BCD /* after.m in Sources */ = {isa = PBXBuildFile; fileRef = 63A60E1F1AFD795B00C4E692 /* after.m */; };
		631A51BC1B29E7E90018606D /* bridging.test.swift in Sources */ = {isa = PBXBuildFile; fileRef = 631A51BB1B29E7E90018606D /* bridging.test.swift */; };
		63314ADA1AEDDC070071B6F5 /* hang.m in Sources */ = {isa = PBXBuildFile; fileRef = 63314AD71AEDDC070071B6F5 /* hang.m */; };
		63314ADB1AEDDC070071B6F5 /* hang.m in Sources */ = {isa = PBXBuildFile; fileRef = 63314AD71AEDDC070071B6F5 /* hang.m */; };
		63314ADC1AEDDC070071B6F5 /* join.m in Sources */ = {isa = PBXBuildFile; fileRef = 63314AD81AEDDC070071B6F5 /* join.m */; };
		63314ADD1AEDDC070071B6F5 /* join.m in Sources */ = {isa = PBXBuildFile; fileRef = 63314AD81AEDDC070071B6F5 /* join.m */; };
		63314ADE1AEDDC070071B6F5 /* when.m in Sources */ = {isa = PBXBuildFile; fileRef = 63314AD91AEDDC070071B6F5 /* when.m */; };
		63314ADF1AEDDC070071B6F5 /* when.m in Sources */ = {isa = PBXBuildFile; fileRef = 63314AD91AEDDC070071B6F5 /* when.m */; };
		6333692D1B62F4FB00D55494 /* TestAccounts.swift in Sources */ = {isa = PBXBuildFile; fileRef = 63DF16F51AEAC46E00BE97DD /* TestAccounts.swift */; };
		633369311B62F4FB00D55494 /* TestCloudKit.swift in Sources */ = {isa = PBXBuildFile; fileRef = 63DF16F91AEAC46E00BE97DD /* TestCloudKit.swift */; };
		633369321B62F4FB00D55494 /* TestCoreLocation.swift in Sources */ = {isa = PBXBuildFile; fileRef = 63DF16FB1AEAC46E00BE97DD /* TestCoreLocation.swift */; };
		633369351B62F4FB00D55494 /* TestNSURLConnection.m in Sources */ = {isa = PBXBuildFile; fileRef = 63DF16FC1AEAC46E00BE97DD /* TestNSURLConnection.m */; };
		633369361B62F4FB00D55494 /* TestNSURLConnection.swift in Sources */ = {isa = PBXBuildFile; fileRef = 638DFF5F1AFAEB4700465598 /* TestNSURLConnection.swift */; };
		633369371B62F4FB00D55494 /* TestNSNotificationCenter.swift in Sources */ = {isa = PBXBuildFile; fileRef = 638DFF5D1AFAEB4700465598 /* TestNSNotificationCenter.swift */; };
		633369381B62F4FB00D55494 /* TestNSObject.swift in Sources */ = {isa = PBXBuildFile; fileRef = 638DFF5E1AFAEB4700465598 /* TestNSObject.swift */; };
		633369391B62F4FB00D55494 /* TestNSTask.swift in Sources */ = {isa = PBXBuildFile; fileRef = 63DF16FD1AEAC46E00BE97DD /* TestNSTask.swift */; };
		6333693A1B62F4FB00D55494 /* TestMapKit.swift in Sources */ = {isa = PBXBuildFile; fileRef = 63DF16FF1AEAC46E00BE97DD /* TestMapKit.swift */; };
		6333693B1B62F4FB00D55494 /* TestQuartzCore.m in Sources */ = {isa = PBXBuildFile; fileRef = 63DF17001AEAC46E00BE97DD /* TestQuartzCore.m */; };
		6333693C1B62F4FB00D55494 /* TestSocial.m in Sources */ = {isa = PBXBuildFile; fileRef = 637BF6111AEAC62400997C8B /* TestSocial.m */; };
		6333693D1B62F4FB00D55494 /* TestSocial.swift in Sources */ = {isa = PBXBuildFile; fileRef = 637BF6121AEAC62400997C8B /* TestSocial.swift */; };
		6333693E1B62F4FB00D55494 /* TestStoreKit.m in Sources */ = {isa = PBXBuildFile; fileRef = 63DF17011AEAC46E00BE97DD /* TestStoreKit.m */; };
		6333693F1B62F4FB00D55494 /* TestStoreKit.swift in Sources */ = {isa = PBXBuildFile; fileRef = 63DF17021AEAC46E00BE97DD /* TestStoreKit.swift */; };
		633369401B62F64A00D55494 /* utils.swift in Sources */ = {isa = PBXBuildFile; fileRef = 638AF9681B62B8370045C3E8 /* utils.swift */; };
		633369411B62F70200D55494 /* utils.m in Sources */ = {isa = PBXBuildFile; fileRef = 63DF16F81AEAC46E00BE97DD /* utils.m */; };
		633810651B02EC7A00CCD263 /* NSError+Cancellation.h in Headers */ = {isa = PBXBuildFile; fileRef = 633810641B02EC7A00CCD263 /* NSError+Cancellation.h */; settings = {ATTRIBUTES = (Public, ); }; };
		633810661B02EC7A00CCD263 /* NSError+Cancellation.h in Headers */ = {isa = PBXBuildFile; fileRef = 633810641B02EC7A00CCD263 /* NSError+Cancellation.h */; settings = {ATTRIBUTES = (Public, ); }; };
		6339D2021B34B64C00983965 /* join.swift in Sources */ = {isa = PBXBuildFile; fileRef = 6339D2011B34B64C00983965 /* join.swift */; };
		6339D2031B34B64C00983965 /* join.swift in Sources */ = {isa = PBXBuildFile; fileRef = 6339D2011B34B64C00983965 /* join.swift */; };
		634171B81B6155C200962B4A /* UIViewController+Promise.swift in Sources */ = {isa = PBXBuildFile; fileRef = 6302ACD91AEF42F2001F0069 /* UIViewController+Promise.swift */; };
		634E98AA1AF916AA00094594 /* Stubbilino.framework in Frameworks */ = {isa = PBXBuildFile; fileRef = 634E98A91AF916AA00094594 /* Stubbilino.framework */; };
		634E98AE1AF916BD00094594 /* Stubbilino.framework in Frameworks */ = {isa = PBXBuildFile; fileRef = 634E98AC1AF916BD00094594 /* Stubbilino.framework */; };
		634E98AF1AF917BC00094594 /* Stubbilino.framework in CopyFiles */ = {isa = PBXBuildFile; fileRef = 634E98A91AF916AA00094594 /* Stubbilino.framework */; settings = {ATTRIBUTES = (CodeSignOnCopy, RemoveHeadersOnCopy, ); }; };
		634E98B01AF917CF00094594 /* Stubbilino.framework in CopyFiles */ = {isa = PBXBuildFile; fileRef = 634E98AC1AF916BD00094594 /* Stubbilino.framework */; settings = {ATTRIBUTES = (CodeSignOnCopy, RemoveHeadersOnCopy, ); }; };
		635121511B0A585B008ED696 /* when.test.m in Sources */ = {isa = PBXBuildFile; fileRef = 635121501B0A585B008ED696 /* when.test.m */; };
		63533B391AE57A9300C10972 /* PromiseKit.framework in Frameworks */ = {isa = PBXBuildFile; fileRef = 63F803CC1AB89A0F00E4DEE1 /* PromiseKit.framework */; };
		635D0D761ADDA2EA00CC0406 /* AnyPromise.test.m in Sources */ = {isa = PBXBuildFile; fileRef = 635D0D741ADDA2C100CC0406 /* AnyPromise.test.m */; };
		635D0D7B1ADDB11400CC0406 /* Error.swift in Sources */ = {isa = PBXBuildFile; fileRef = 635D0D7A1ADDB11400CC0406 /* Error.swift */; };
		635D0D7C1ADDB11400CC0406 /* Error.swift in Sources */ = {isa = PBXBuildFile; fileRef = 635D0D7A1ADDB11400CC0406 /* Error.swift */; };
		6373805E1B3E1C9D0060B7CA /* Bolts.framework in Frameworks */ = {isa = PBXBuildFile; fileRef = 6373805D1B3E1C9D0060B7CA /* Bolts.framework */; };
		63772C9C1AF09B8A00ED2F59 /* ErrorUnhandler.test.swift in Sources */ = {isa = PBXBuildFile; fileRef = 63772C9B1AF09B8A00ED2F59 /* ErrorUnhandler.test.swift */; };
		6384F5FA1B41F3EE00CB9679 /* PromiseKit.framework in CopyFiles */ = {isa = PBXBuildFile; fileRef = 63F803CC1AB89A0F00E4DEE1 /* PromiseKit.framework */; settings = {ATTRIBUTES = (CodeSignOnCopy, RemoveHeadersOnCopy, ); }; };
		63877E721B792C680042195F /* TestNSURLSession.swift in Sources */ = {isa = PBXBuildFile; fileRef = 63877E711B792C680042195F /* TestNSURLSession.swift */; };
		6388BC7E1B71B19D003DECE2 /* 0.0.0.swift in Sources */ = {isa = PBXBuildFile; fileRef = 6388BC7C1B71B053003DECE2 /* 0.0.0.swift */; };
		6388E1A81AD315F90074D85B /* PromiseKit.framework in Frameworks */ = {isa = PBXBuildFile; fileRef = 63F803A31AB87A8200E4DEE1 /* PromiseKit.framework */; };
		6388E1AF1AD316690074D85B /* when.test.swift in Sources */ = {isa = PBXBuildFile; fileRef = 6388E1AE1AD316690074D85B /* when.test.swift */; };
		6388E1B21AD316CB0074D85B /* race.test.swift in Sources */ = {isa = PBXBuildFile; fileRef = 6388E1B01AD316CB0074D85B /* race.test.swift */; };
		6388E1B31AD316CB0074D85B /* zalgo.test.swift in Sources */ = {isa = PBXBuildFile; fileRef = 6388E1B11AD316CB0074D85B /* zalgo.test.swift */; };
		638AF8BA1B62AD880045C3E8 /* ALAssetsLibrary+Promise.swift in Sources */ = {isa = PBXBuildFile; fileRef = 6302AC941AEF42F2001F0069 /* ALAssetsLibrary+Promise.swift */; };
		638AF8BC1B62B1AF0045C3E8 /* ACAccountStore+AnyPromise.m in Sources */ = {isa = PBXBuildFile; fileRef = 6302AC8F1AEF42F2001F0069 /* ACAccountStore+AnyPromise.m */; };
		638AF8BD1B62B1AF0045C3E8 /* ACAccountStore+Promise.swift in Sources */ = {isa = PBXBuildFile; fileRef = 6302AC901AEF42F2001F0069 /* ACAccountStore+Promise.swift */; };
		638AF8BE1B62B1AF0045C3E8 /* ABAddressBookRequestAccess+Promise.swift in Sources */ = {isa = PBXBuildFile; fileRef = 6302AC921AEF42F2001F0069 /* ABAddressBookRequestAccess+Promise.swift */; };
		638AF8BF1B62B1AF0045C3E8 /* ALAssetsLibrary+Promise.swift in Sources */ = {isa = PBXBuildFile; fileRef = 6302AC941AEF42F2001F0069 /* ALAssetsLibrary+Promise.swift */; };
		638AF8C11B62B1AF0045C3E8 /* AVAudioSession+AnyPromise.m in Sources */ = {isa = PBXBuildFile; fileRef = 6302AC971AEF42F2001F0069 /* AVAudioSession+AnyPromise.m */; };
		638AF8C21B62B1AF0045C3E8 /* AVAudioSession+Promise.swift in Sources */ = {isa = PBXBuildFile; fileRef = 6302AC981AEF42F2001F0069 /* AVAudioSession+Promise.swift */; };
		638AF8C41B62B1AF0045C3E8 /* CKContainer+AnyPromise.m in Sources */ = {isa = PBXBuildFile; fileRef = 6302AC9B1AEF42F2001F0069 /* CKContainer+AnyPromise.m */; };
		638AF8C51B62B1AF0045C3E8 /* CKContainer+Promise.swift in Sources */ = {isa = PBXBuildFile; fileRef = 6302AC9C1AEF42F2001F0069 /* CKContainer+Promise.swift */; };
		638AF8C71B62B1AF0045C3E8 /* CKDatabase+AnyPromise.m in Sources */ = {isa = PBXBuildFile; fileRef = 6302AC9E1AEF42F2001F0069 /* CKDatabase+AnyPromise.m */; };
		638AF8C81B62B1AF0045C3E8 /* CKDatabase+Promise.swift in Sources */ = {isa = PBXBuildFile; fileRef = 6302AC9F1AEF42F2001F0069 /* CKDatabase+Promise.swift */; };
		638AF8CA1B62B1AF0045C3E8 /* CLGeocoder+AnyPromise.m in Sources */ = {isa = PBXBuildFile; fileRef = 6302ACA21AEF42F2001F0069 /* CLGeocoder+AnyPromise.m */; };
		638AF8CB1B62B1AF0045C3E8 /* CLGeocoder+Promise.swift in Sources */ = {isa = PBXBuildFile; fileRef = 6302ACA31AEF42F2001F0069 /* CLGeocoder+Promise.swift */; };
		638AF8CD1B62B1AF0045C3E8 /* CLLocationManager+AnyPromise.m in Sources */ = {isa = PBXBuildFile; fileRef = 6302ACA51AEF42F2001F0069 /* CLLocationManager+AnyPromise.m */; };
		638AF8CE1B62B1AF0045C3E8 /* CLLocationManager+Promise.swift in Sources */ = {isa = PBXBuildFile; fileRef = 6302ACA61AEF42F2001F0069 /* CLLocationManager+Promise.swift */; };
		638AF8CF1B62B1AF0045C3E8 /* afterlife.swift in Sources */ = {isa = PBXBuildFile; fileRef = 63D73BE11B20B48F00843146 /* afterlife.swift */; };
		638AF8D21B62B1AF0045C3E8 /* NSNotificationCenter+AnyPromise.m in Sources */ = {isa = PBXBuildFile; fileRef = 6302ACAA1AEF42F2001F0069 /* NSNotificationCenter+AnyPromise.m */; };
		638AF8D31B62B1AF0045C3E8 /* NSNotificationCenter+Promise.swift in Sources */ = {isa = PBXBuildFile; fileRef = 6302ACAB1AEF42F2001F0069 /* NSNotificationCenter+Promise.swift */; };
		638AF8D81B62B1AF0045C3E8 /* NSURLConnection+AnyPromise.m in Sources */ = {isa = PBXBuildFile; fileRef = 6302ACB01AEF42F2001F0069 /* NSURLConnection+AnyPromise.m */; };
		638AF8D91B62B1AF0045C3E8 /* NSURLConnection+Promise.swift in Sources */ = {isa = PBXBuildFile; fileRef = 6302ACB11AEF42F2001F0069 /* NSURLConnection+Promise.swift */; };
		638AF8DA1B62B1AF0045C3E8 /* NSObject+Promise.swift in Sources */ = {isa = PBXBuildFile; fileRef = 6306C6BA1AF6CA8500392D37 /* NSObject+Promise.swift */; };
		638AF8DB1B62B1AF0045C3E8 /* NSURLSession+Promise.swift in Sources */ = {isa = PBXBuildFile; fileRef = 63F064CA1B31C68D004EDAA1 /* NSURLSession+Promise.swift */; };
		638AF8DD1B62B1AF0045C3E8 /* MKDirections+AnyPromise.m in Sources */ = {isa = PBXBuildFile; fileRef = 6302ACB41AEF42F2001F0069 /* MKDirections+AnyPromise.m */; };
		638AF8DE1B62B1AF0045C3E8 /* MKDirections+Promise.swift in Sources */ = {isa = PBXBuildFile; fileRef = 6302ACB51AEF42F2001F0069 /* MKDirections+Promise.swift */; };
		638AF8E01B62B1AF0045C3E8 /* MKMapSnapshotter+AnyPromise.m in Sources */ = {isa = PBXBuildFile; fileRef = 6302ACB71AEF42F2001F0069 /* MKMapSnapshotter+AnyPromise.m */; };
		638AF8E11B62B1AF0045C3E8 /* MKMapSnapshotter+Promise.swift in Sources */ = {isa = PBXBuildFile; fileRef = 6302ACB81AEF42F2001F0069 /* MKMapSnapshotter+Promise.swift */; };
		638AF8E21B62B1AF0045C3E8 /* MFMailComposeViewController+Promise.swift in Sources */ = {isa = PBXBuildFile; fileRef = 6302ACBA1AEF42F2001F0069 /* MFMailComposeViewController+Promise.swift */; };
		638AF8E31B62B1AF0045C3E8 /* MFMessageComposeViewController+Promise.swift in Sources */ = {isa = PBXBuildFile; fileRef = 6302ACBB1AEF42F2001F0069 /* MFMessageComposeViewController+Promise.swift */; };
		638AF8E41B62B1AF0045C3E8 /* PHPhotoLibrary+Promise.swift in Sources */ = {isa = PBXBuildFile; fileRef = 6302ACBD1AEF42F2001F0069 /* PHPhotoLibrary+Promise.swift */; };
		638AF8E61B62B1AF0045C3E8 /* CALayer+AnyPromise.m in Sources */ = {isa = PBXBuildFile; fileRef = 6302ACC01AEF42F2001F0069 /* CALayer+AnyPromise.m */; };
		638AF8E71B62B1AF0045C3E8 /* SLComposeViewController+Promise.swift in Sources */ = {isa = PBXBuildFile; fileRef = 6302ACC21AEF42F2001F0069 /* SLComposeViewController+Promise.swift */; };
		638AF8E91B62B1AF0045C3E8 /* SLRequest+AnyPromise.m in Sources */ = {isa = PBXBuildFile; fileRef = 6302ACC41AEF42F2001F0069 /* SLRequest+AnyPromise.m */; };
		638AF8EA1B62B1AF0045C3E8 /* SLRequest+Promise.swift in Sources */ = {isa = PBXBuildFile; fileRef = 6302ACC51AEF42F2001F0069 /* SLRequest+Promise.swift */; };
		638AF8EC1B62B1AF0045C3E8 /* SKRequest+AnyPromise.m in Sources */ = {isa = PBXBuildFile; fileRef = 6302ACC81AEF42F2001F0069 /* SKRequest+AnyPromise.m */; };
		638AF8ED1B62B1AF0045C3E8 /* SKRequest+Promise.swift in Sources */ = {isa = PBXBuildFile; fileRef = 6302ACC91AEF42F2001F0069 /* SKRequest+Promise.swift */; };
		638AF8EF1B62B1AF0045C3E8 /* SCNetworkReachability+AnyPromise.m in Sources */ = {isa = PBXBuildFile; fileRef = 6302ACCC1AEF42F2001F0069 /* SCNetworkReachability+AnyPromise.m */; };
		638AF8F11B62B1AF0045C3E8 /* UIActionSheet+AnyPromise.m in Sources */ = {isa = PBXBuildFile; fileRef = 6302ACCF1AEF42F2001F0069 /* UIActionSheet+AnyPromise.m */; };
		638AF8F21B62B1AF0045C3E8 /* UIActionSheet+Promise.swift in Sources */ = {isa = PBXBuildFile; fileRef = 6302ACD01AEF42F2001F0069 /* UIActionSheet+Promise.swift */; };
		638AF8F41B62B1AF0045C3E8 /* UIAlertView+AnyPromise.m in Sources */ = {isa = PBXBuildFile; fileRef = 6302ACD21AEF42F2001F0069 /* UIAlertView+AnyPromise.m */; };
		638AF8F51B62B1AF0045C3E8 /* UIAlertView+Promise.swift in Sources */ = {isa = PBXBuildFile; fileRef = 6302ACD31AEF42F2001F0069 /* UIAlertView+Promise.swift */; };
		638AF8F61B62B1AF0045C3E8 /* PMKAlertController.swift in Sources */ = {isa = PBXBuildFile; fileRef = 6317A8CF1B3332FA00B4E119 /* PMKAlertController.swift */; };
		638AF8F81B62B1AF0045C3E8 /* UIView+AnyPromise.m in Sources */ = {isa = PBXBuildFile; fileRef = 6302ACD51AEF42F2001F0069 /* UIView+AnyPromise.m */; };
		638AF8F91B62B1AF0045C3E8 /* UIView+Promise.swift in Sources */ = {isa = PBXBuildFile; fileRef = 6302ACD61AEF42F2001F0069 /* UIView+Promise.swift */; };
		638AF8FB1B62B1AF0045C3E8 /* UIViewController+AnyPromise.m in Sources */ = {isa = PBXBuildFile; fileRef = 6302ACD81AEF42F2001F0069 /* UIViewController+AnyPromise.m */; };
		638AF8FC1B62B1AF0045C3E8 /* UIViewController+Promise.swift in Sources */ = {isa = PBXBuildFile; fileRef = 6302ACD91AEF42F2001F0069 /* UIViewController+Promise.swift */; };
		638AF8FE1B62B1D80045C3E8 /* ACAccountStore+AnyPromise.m in Sources */ = {isa = PBXBuildFile; fileRef = 6302AC8F1AEF42F2001F0069 /* ACAccountStore+AnyPromise.m */; };
		638AF8FF1B62B1D80045C3E8 /* ACAccountStore+Promise.swift in Sources */ = {isa = PBXBuildFile; fileRef = 6302AC901AEF42F2001F0069 /* ACAccountStore+Promise.swift */; };
		638AF9061B62B1D80045C3E8 /* CKContainer+AnyPromise.m in Sources */ = {isa = PBXBuildFile; fileRef = 6302AC9B1AEF42F2001F0069 /* CKContainer+AnyPromise.m */; };
		638AF9071B62B1D80045C3E8 /* CKContainer+Promise.swift in Sources */ = {isa = PBXBuildFile; fileRef = 6302AC9C1AEF42F2001F0069 /* CKContainer+Promise.swift */; };
		638AF9091B62B1D80045C3E8 /* CKDatabase+AnyPromise.m in Sources */ = {isa = PBXBuildFile; fileRef = 6302AC9E1AEF42F2001F0069 /* CKDatabase+AnyPromise.m */; };
		638AF90A1B62B1D80045C3E8 /* CKDatabase+Promise.swift in Sources */ = {isa = PBXBuildFile; fileRef = 6302AC9F1AEF42F2001F0069 /* CKDatabase+Promise.swift */; };
		638AF90C1B62B1D80045C3E8 /* CLGeocoder+AnyPromise.m in Sources */ = {isa = PBXBuildFile; fileRef = 6302ACA21AEF42F2001F0069 /* CLGeocoder+AnyPromise.m */; };
		638AF90D1B62B1D80045C3E8 /* CLGeocoder+Promise.swift in Sources */ = {isa = PBXBuildFile; fileRef = 6302ACA31AEF42F2001F0069 /* CLGeocoder+Promise.swift */; };
		638AF90F1B62B1D80045C3E8 /* CLLocationManager+AnyPromise.m in Sources */ = {isa = PBXBuildFile; fileRef = 6302ACA51AEF42F2001F0069 /* CLLocationManager+AnyPromise.m */; };
		638AF9101B62B1D80045C3E8 /* CLLocationManager+Promise.swift in Sources */ = {isa = PBXBuildFile; fileRef = 6302ACA61AEF42F2001F0069 /* CLLocationManager+Promise.swift */; };
		638AF9111B62B1D80045C3E8 /* afterlife.swift in Sources */ = {isa = PBXBuildFile; fileRef = 63D73BE11B20B48F00843146 /* afterlife.swift */; };
		638AF9141B62B1D80045C3E8 /* NSNotificationCenter+AnyPromise.m in Sources */ = {isa = PBXBuildFile; fileRef = 6302ACAA1AEF42F2001F0069 /* NSNotificationCenter+AnyPromise.m */; };
		638AF9151B62B1D80045C3E8 /* NSNotificationCenter+Promise.swift in Sources */ = {isa = PBXBuildFile; fileRef = 6302ACAB1AEF42F2001F0069 /* NSNotificationCenter+Promise.swift */; };
		638AF9171B62B1D80045C3E8 /* NSTask+AnyPromise.m in Sources */ = {isa = PBXBuildFile; fileRef = 6302ACAD1AEF42F2001F0069 /* NSTask+AnyPromise.m */; };
		638AF9181B62B1D80045C3E8 /* NSTask+Promise.swift in Sources */ = {isa = PBXBuildFile; fileRef = 6302ACAE1AEF42F2001F0069 /* NSTask+Promise.swift */; };
		638AF91A1B62B1D80045C3E8 /* NSURLConnection+AnyPromise.m in Sources */ = {isa = PBXBuildFile; fileRef = 6302ACB01AEF42F2001F0069 /* NSURLConnection+AnyPromise.m */; };
		638AF91B1B62B1D80045C3E8 /* NSURLConnection+Promise.swift in Sources */ = {isa = PBXBuildFile; fileRef = 6302ACB11AEF42F2001F0069 /* NSURLConnection+Promise.swift */; };
		638AF91C1B62B1D80045C3E8 /* NSObject+Promise.swift in Sources */ = {isa = PBXBuildFile; fileRef = 6306C6BA1AF6CA8500392D37 /* NSObject+Promise.swift */; };
		638AF91D1B62B1D80045C3E8 /* NSURLSession+Promise.swift in Sources */ = {isa = PBXBuildFile; fileRef = 63F064CA1B31C68D004EDAA1 /* NSURLSession+Promise.swift */; };
		638AF91F1B62B1D80045C3E8 /* MKDirections+AnyPromise.m in Sources */ = {isa = PBXBuildFile; fileRef = 6302ACB41AEF42F2001F0069 /* MKDirections+AnyPromise.m */; };
		638AF9201B62B1D80045C3E8 /* MKDirections+Promise.swift in Sources */ = {isa = PBXBuildFile; fileRef = 6302ACB51AEF42F2001F0069 /* MKDirections+Promise.swift */; };
		638AF9221B62B1D80045C3E8 /* MKMapSnapshotter+AnyPromise.m in Sources */ = {isa = PBXBuildFile; fileRef = 6302ACB71AEF42F2001F0069 /* MKMapSnapshotter+AnyPromise.m */; };
		638AF9231B62B1D80045C3E8 /* MKMapSnapshotter+Promise.swift in Sources */ = {isa = PBXBuildFile; fileRef = 6302ACB81AEF42F2001F0069 /* MKMapSnapshotter+Promise.swift */; };
		638AF9281B62B1D80045C3E8 /* CALayer+AnyPromise.m in Sources */ = {isa = PBXBuildFile; fileRef = 6302ACC01AEF42F2001F0069 /* CALayer+AnyPromise.m */; };
		638AF92B1B62B1D80045C3E8 /* SLRequest+AnyPromise.m in Sources */ = {isa = PBXBuildFile; fileRef = 6302ACC41AEF42F2001F0069 /* SLRequest+AnyPromise.m */; };
		638AF92C1B62B1D80045C3E8 /* SLRequest+Promise.swift in Sources */ = {isa = PBXBuildFile; fileRef = 6302ACC51AEF42F2001F0069 /* SLRequest+Promise.swift */; };
		638AF92E1B62B1D90045C3E8 /* SKRequest+AnyPromise.m in Sources */ = {isa = PBXBuildFile; fileRef = 6302ACC81AEF42F2001F0069 /* SKRequest+AnyPromise.m */; };
		638AF92F1B62B1D90045C3E8 /* SKRequest+Promise.swift in Sources */ = {isa = PBXBuildFile; fileRef = 6302ACC91AEF42F2001F0069 /* SKRequest+Promise.swift */; };
		638AF9311B62B1D90045C3E8 /* SCNetworkReachability+AnyPromise.m in Sources */ = {isa = PBXBuildFile; fileRef = 6302ACCC1AEF42F2001F0069 /* SCNetworkReachability+AnyPromise.m */; };
		638AF9411B62B2110045C3E8 /* app.swift in Sources */ = {isa = PBXBuildFile; fileRef = 638AF93F1B62B2110045C3E8 /* app.swift */; };
		638AF9421B62B2110045C3E8 /* Default-568h@2x.png in Resources */ = {isa = PBXBuildFile; fileRef = 638AF9401B62B2110045C3E8 /* Default-568h@2x.png */; };
		638AF9441B62B2310045C3E8 /* TestUIImagePickerController.swift in Sources */ = {isa = PBXBuildFile; fileRef = 638AF9431B62B2310045C3E8 /* TestUIImagePickerController.swift */; };
		638AF9481B62B7230045C3E8 /* TestAccounts.swift in Sources */ = {isa = PBXBuildFile; fileRef = 63DF16F51AEAC46E00BE97DD /* TestAccounts.swift */; };
		638AF9491B62B7230045C3E8 /* TestAddressBook.swift in Sources */ = {isa = PBXBuildFile; fileRef = 638E0F221AEF174B0052E28F /* TestAddressBook.swift */; };
		638AF94A1B62B7230045C3E8 /* TestAVFoundation.m in Sources */ = {isa = PBXBuildFile; fileRef = 63DF16F61AEAC46E00BE97DD /* TestAVFoundation.m */; };
		638AF94B1B62B7230045C3E8 /* TestAVFoundation.swift in Sources */ = {isa = PBXBuildFile; fileRef = 63DF16F71AEAC46E00BE97DD /* TestAVFoundation.swift */; };
		638AF94C1B62B7230045C3E8 /* utils.m in Sources */ = {isa = PBXBuildFile; fileRef = 63DF16F81AEAC46E00BE97DD /* utils.m */; };
		638AF94D1B62B7230045C3E8 /* TestCloudKit.swift in Sources */ = {isa = PBXBuildFile; fileRef = 63DF16F91AEAC46E00BE97DD /* TestCloudKit.swift */; };
		638AF94F1B62B7230045C3E8 /* TestCoreLocation.swift in Sources */ = {isa = PBXBuildFile; fileRef = 63DF16FB1AEAC46E00BE97DD /* TestCoreLocation.swift */; };
		638AF9501B62B7230045C3E8 /* TestMessageUI.m in Sources */ = {isa = PBXBuildFile; fileRef = 63DF17031AEAC46E00BE97DD /* TestMessageUI.m */; };
		638AF9521B62B7230045C3E8 /* TestNSURLConnection.m in Sources */ = {isa = PBXBuildFile; fileRef = 63DF16FC1AEAC46E00BE97DD /* TestNSURLConnection.m */; };
		638AF9531B62B7230045C3E8 /* TestNSURLConnection.swift in Sources */ = {isa = PBXBuildFile; fileRef = 638DFF5F1AFAEB4700465598 /* TestNSURLConnection.swift */; };
		638AF9541B62B7230045C3E8 /* TestNSNotificationCenter.swift in Sources */ = {isa = PBXBuildFile; fileRef = 638DFF5D1AFAEB4700465598 /* TestNSNotificationCenter.swift */; };
		638AF9551B62B7230045C3E8 /* TestNSObject.swift in Sources */ = {isa = PBXBuildFile; fileRef = 638DFF5E1AFAEB4700465598 /* TestNSObject.swift */; };
		638AF9561B62B7230045C3E8 /* TestMapKit.swift in Sources */ = {isa = PBXBuildFile; fileRef = 63DF16FF1AEAC46E00BE97DD /* TestMapKit.swift */; };
		638AF9571B62B7230045C3E8 /* TestQuartzCore.m in Sources */ = {isa = PBXBuildFile; fileRef = 63DF17001AEAC46E00BE97DD /* TestQuartzCore.m */; };
		638AF95A1B62B7230045C3E8 /* TestSocial.m in Sources */ = {isa = PBXBuildFile; fileRef = 637BF6111AEAC62400997C8B /* TestSocial.m */; };
		638AF95B1B62B7230045C3E8 /* TestSocial.swift in Sources */ = {isa = PBXBuildFile; fileRef = 637BF6121AEAC62400997C8B /* TestSocial.swift */; };
		638AF95C1B62B7230045C3E8 /* TestStoreKit.m in Sources */ = {isa = PBXBuildFile; fileRef = 63DF17011AEAC46E00BE97DD /* TestStoreKit.m */; };
		638AF95D1B62B7230045C3E8 /* TestStoreKit.swift in Sources */ = {isa = PBXBuildFile; fileRef = 63DF17021AEAC46E00BE97DD /* TestStoreKit.swift */; };
		638AF95E1B62B7230045C3E8 /* TestUIActionSheet.m in Sources */ = {isa = PBXBuildFile; fileRef = 63E299751AFDCE5600921143 /* TestUIActionSheet.m */; };
		638AF95F1B62B7230045C3E8 /* TestUIActionSheet.swift in Sources */ = {isa = PBXBuildFile; fileRef = 638DFF591AFACC9400465598 /* TestUIActionSheet.swift */; };
		638AF9601B62B7230045C3E8 /* TestUIAlertView.m in Sources */ = {isa = PBXBuildFile; fileRef = 63E299761AFDCE5600921143 /* TestUIAlertView.m */; };
		638AF9611B62B7230045C3E8 /* TestUIAlertView.swift in Sources */ = {isa = PBXBuildFile; fileRef = 638DFF5A1AFACC9400465598 /* TestUIAlertView.swift */; };
		638AF9641B62B7230045C3E8 /* TestUIViewController.m in Sources */ = {isa = PBXBuildFile; fileRef = 63E299781AFDCE5600921143 /* TestUIViewController.m */; };
		638AF9651B62B7230045C3E8 /* TestUIViewController.swift in Sources */ = {isa = PBXBuildFile; fileRef = 63DF17041AEAC46E00BE97DD /* TestUIViewController.swift */; };
		638AF9671B62B7DE0045C3E8 /* TestMessageUI.swift in Sources */ = {isa = PBXBuildFile; fileRef = 638AF9661B62B7DE0045C3E8 /* TestMessageUI.swift */; };
		638AF9691B62B8370045C3E8 /* utils.swift in Sources */ = {isa = PBXBuildFile; fileRef = 638AF9681B62B8370045C3E8 /* utils.swift */; };
		638D02781AEC06430038201C /* after.test.swift in Sources */ = {isa = PBXBuildFile; fileRef = 638D02771AEC06430038201C /* after.test.swift */; };
		638E0EDB1AEF16530052E28F /* PromiseKit.framework in Frameworks */ = {isa = PBXBuildFile; fileRef = 63F803A31AB87A8200E4DEE1 /* PromiseKit.framework */; };
		638E0F2E1AEF1A0A0052E28F /* OHHTTPStubs.framework in Frameworks */ = {isa = PBXBuildFile; fileRef = 63CA14C61AEA9E7400223904 /* OHHTTPStubs.framework */; };
		638E0F2F1AEF1A0A0052E28F /* OMGHTTPURLRQ.framework in Frameworks */ = {isa = PBXBuildFile; fileRef = 63CA14C71AEA9E7400223904 /* OMGHTTPURLRQ.framework */; };
		638E0F311AEF1B740052E28F /* OHHTTPStubs.framework in CopyFiles */ = {isa = PBXBuildFile; fileRef = 63CA14C61AEA9E7400223904 /* OHHTTPStubs.framework */; settings = {ATTRIBUTES = (CodeSignOnCopy, RemoveHeadersOnCopy, ); }; };
		638E0F321AEF1B750052E28F /* OMGHTTPURLRQ.framework in CopyFiles */ = {isa = PBXBuildFile; fileRef = 63CA14C71AEA9E7400223904 /* OMGHTTPURLRQ.framework */; settings = {ATTRIBUTES = (CodeSignOnCopy, RemoveHeadersOnCopy, ); }; };
		6391FD231B62DEB300671798 /* UIViewController+Promise.swift in Sources */ = {isa = PBXBuildFile; fileRef = 6302ACD91AEF42F2001F0069 /* UIViewController+Promise.swift */; };
		6391FD251B62E0FF00671798 /* TestUIImagePickerController.swift in Sources */ = {isa = PBXBuildFile; fileRef = 6391FD241B62E0FF00671798 /* TestUIImagePickerController.swift */; };
		6391FD2A1B62EC6700671798 /* utils.swift in Sources */ = {isa = PBXBuildFile; fileRef = 6391FD291B62EC6700671798 /* utils.swift */; };
		639A12711AB9F941002E5C24 /* Promise+Properties.swift in Sources */ = {isa = PBXBuildFile; fileRef = 639A12701AB9F941002E5C24 /* Promise+Properties.swift */; };
		639A12721AB9F997002E5C24 /* Promise+Properties.swift in Sources */ = {isa = PBXBuildFile; fileRef = 639A12701AB9F941002E5C24 /* Promise+Properties.swift */; };
		639CAADE1B7DBA8000774D54 /* BFTask+Promise.swift in Sources */ = {isa = PBXBuildFile; fileRef = 63D1BAA01B256DE500435BF3 /* BFTask+Promise.swift */; };
		63A1576B1ABB32EB0002A421 /* AnyPromise.swift in Sources */ = {isa = PBXBuildFile; fileRef = 63A1576A1ABB32EB0002A421 /* AnyPromise.swift */; };
		63A1576C1ABB34250002A421 /* AnyPromise.swift in Sources */ = {isa = PBXBuildFile; fileRef = 63A1576A1ABB32EB0002A421 /* AnyPromise.swift */; };
		63A157721ABB59D00002A421 /* AnyPromise.m in Sources */ = {isa = PBXBuildFile; fileRef = 63A157711ABB59D00002A421 /* AnyPromise.m */; };
		63A157731ABB59D00002A421 /* AnyPromise.m in Sources */ = {isa = PBXBuildFile; fileRef = 63A157711ABB59D00002A421 /* AnyPromise.m */; };
		63A157741ABB59D80002A421 /* PromiseKit.h in Headers */ = {isa = PBXBuildFile; fileRef = 63A157701ABB59490002A421 /* PromiseKit.h */; settings = {ATTRIBUTES = (Public, ); }; };
		63A157751ABB59DC0002A421 /* PromiseKit.h in Headers */ = {isa = PBXBuildFile; fileRef = 63A157701ABB59490002A421 /* PromiseKit.h */; settings = {ATTRIBUTES = (Public, ); }; };
		63A5389A1B741F0A002BB8E6 /* AnyPromise.test.swift in Sources */ = {isa = PBXBuildFile; fileRef = 63A538991B741F0A002BB8E6 /* AnyPromise.test.swift */; };
		63A60E201AFD795B00C4E692 /* after.m in Sources */ = {isa = PBXBuildFile; fileRef = 63A60E1F1AFD795B00C4E692 /* after.m */; };
		63B4BB7B1B62D7EA004FA613 /* SLComposeViewController+Promise.swift in Sources */ = {isa = PBXBuildFile; fileRef = 6302ACC21AEF42F2001F0069 /* SLComposeViewController+Promise.swift */; };
		63B4BB7E1B62D8B9004FA613 /* TestSLComposeViewController.swift in Sources */ = {isa = PBXBuildFile; fileRef = 63B4BB7C1B62D862004FA613 /* TestSLComposeViewController.swift */; };
		63BA90271B72F7BA0069E66C /* 2.2.7.swift in Sources */ = {isa = PBXBuildFile; fileRef = 63BA90211B72F6080069E66C /* 2.2.7.swift */; };
		63BA90291B72F7C40069E66C /* 2.3.3.swift in Sources */ = {isa = PBXBuildFile; fileRef = 63BA90231B72F6080069E66C /* 2.3.3.swift */; };
		63BA902A1B730A5D0069E66C /* 2.3.1.swift in Sources */ = {isa = PBXBuildFile; fileRef = 63BA90221B72F6080069E66C /* 2.3.1.swift */; };
		63BF9DD01AB9E4850049EA39 /* State.swift in Sources */ = {isa = PBXBuildFile; fileRef = 63BF9DCF1AB9E4850049EA39 /* State.swift */; };
		63BF9DD11AB9E5C60049EA39 /* State.swift in Sources */ = {isa = PBXBuildFile; fileRef = 63BF9DCF1AB9E4850049EA39 /* State.swift */; };
		63CA144D1AE9FBD000223904 /* PromiseKit.framework in Frameworks */ = {isa = PBXBuildFile; fileRef = 63F803CC1AB89A0F00E4DEE1 /* PromiseKit.framework */; };
		63CA144E1AE9FBD000223904 /* OHHTTPStubs.framework in Frameworks */ = {isa = PBXBuildFile; fileRef = 630AC2ED1AE6AC0400A212AD /* OHHTTPStubs.framework */; };
		63CA144F1AE9FBD000223904 /* OMGHTTPURLRQ.framework in Frameworks */ = {isa = PBXBuildFile; fileRef = 630AC2EE1AE6AC0400A212AD /* OMGHTTPURLRQ.framework */; };
		63CA14521AE9FBD000223904 /* OHHTTPStubs.framework in CopyFiles */ = {isa = PBXBuildFile; fileRef = 630AC2ED1AE6AC0400A212AD /* OHHTTPStubs.framework */; settings = {ATTRIBUTES = (CodeSignOnCopy, RemoveHeadersOnCopy, ); }; };
		63CA14531AE9FBD000223904 /* OMGHTTPURLRQ.framework in CopyFiles */ = {isa = PBXBuildFile; fileRef = 630AC2EE1AE6AC0400A212AD /* OMGHTTPURLRQ.framework */; settings = {ATTRIBUTES = (CodeSignOnCopy, RemoveHeadersOnCopy, ); }; };
		63CA14801AEA930C00223904 /* 2.1.2.swift in Sources */ = {isa = PBXBuildFile; fileRef = 63BCB8BE1AD3279C000AF3D0 /* 2.1.2.swift */; };
		63CA14811AEA930C00223904 /* 2.1.3.swift in Sources */ = {isa = PBXBuildFile; fileRef = 63BCB8BF1AD3279C000AF3D0 /* 2.1.3.swift */; };
		63CA14821AEA930C00223904 /* 2.2.2.swift in Sources */ = {isa = PBXBuildFile; fileRef = 63BCB8C01AD3279C000AF3D0 /* 2.2.2.swift */; };
		63CA14831AEA930C00223904 /* 2.2.3.swift in Sources */ = {isa = PBXBuildFile; fileRef = 63BCB8C11AD3279C000AF3D0 /* 2.2.3.swift */; };
		63CA14841AEA930C00223904 /* 2.2.4.swift in Sources */ = {isa = PBXBuildFile; fileRef = 63BCB8C21AD3279C000AF3D0 /* 2.2.4.swift */; };
		63CA14851AEA930C00223904 /* 2.2.6.swift in Sources */ = {isa = PBXBuildFile; fileRef = 63BCB8C31AD3279C000AF3D0 /* 2.2.6.swift */; };
		63CA14861AEA930C00223904 /* 2.3.2.swift in Sources */ = {isa = PBXBuildFile; fileRef = 63BCB8C41AD3279C000AF3D0 /* 2.3.2.swift */; };
		63CA14881AEA930C00223904 /* 2.3.4.swift in Sources */ = {isa = PBXBuildFile; fileRef = 63BCB8C61AD3279C000AF3D0 /* 2.3.4.swift */; };
		63CD9A481BB102EE008D916F /* after.m in Sources */ = {isa = PBXBuildFile; fileRef = 63A60E1F1AFD795B00C4E692 /* after.m */; };
		63CD9A491BB102EE008D916F /* after.swift in Sources */ = {isa = PBXBuildFile; fileRef = 63075EBD1AD0EDB3002C46A0 /* after.swift */; };
		63CD9A4A1BB102EE008D916F /* AnyPromise.m in Sources */ = {isa = PBXBuildFile; fileRef = 63A157711ABB59D00002A421 /* AnyPromise.m */; };
		63CD9A4B1BB102EE008D916F /* AnyPromise.swift in Sources */ = {isa = PBXBuildFile; fileRef = 63A1576A1ABB32EB0002A421 /* AnyPromise.swift */; };
		63CD9A4C1BB102EE008D916F /* dispatch_promise.m in Sources */ = {isa = PBXBuildFile; fileRef = 63196AC31AFD936300555BCD /* dispatch_promise.m */; };
		63CD9A4D1BB102EE008D916F /* dispatch_promise.swift in Sources */ = {isa = PBXBuildFile; fileRef = 63196AC41AFD936300555BCD /* dispatch_promise.swift */; };
		63CD9A4E1BB102EE008D916F /* Error.swift in Sources */ = {isa = PBXBuildFile; fileRef = 635D0D7A1ADDB11400CC0406 /* Error.swift */; };
		63CD9A4F1BB102EE008D916F /* hang.m in Sources */ = {isa = PBXBuildFile; fileRef = 63314AD71AEDDC070071B6F5 /* hang.m */; };
		63CD9A501BB102EE008D916F /* join.m in Sources */ = {isa = PBXBuildFile; fileRef = 63314AD81AEDDC070071B6F5 /* join.m */; };
		63CD9A511BB102EE008D916F /* URLDataPromise.swift in Sources */ = {isa = PBXBuildFile; fileRef = 63E36A181B791BB2009BAFBF /* URLDataPromise.swift */; };
		63CD9A521BB102EE008D916F /* Promise.swift in Sources */ = {isa = PBXBuildFile; fileRef = 63F803BF1AB87A9500E4DEE1 /* Promise.swift */; };
		63CD9A531BB102EE008D916F /* Promise+Properties.swift in Sources */ = {isa = PBXBuildFile; fileRef = 639A12701AB9F941002E5C24 /* Promise+Properties.swift */; };
		63CD9A541BB102EE008D916F /* race.swift in Sources */ = {isa = PBXBuildFile; fileRef = 63075EC41AD10471002C46A0 /* race.swift */; };
		63CD9A551BB102EE008D916F /* State.swift in Sources */ = {isa = PBXBuildFile; fileRef = 63BF9DCF1AB9E4850049EA39 /* State.swift */; };
		63CD9A561BB102EE008D916F /* when.m in Sources */ = {isa = PBXBuildFile; fileRef = 63314AD91AEDDC070071B6F5 /* when.m */; };
		63CD9A571BB102EE008D916F /* join.swift in Sources */ = {isa = PBXBuildFile; fileRef = 6339D2011B34B64C00983965 /* join.swift */; };
		63CD9A581BB102EE008D916F /* when.swift in Sources */ = {isa = PBXBuildFile; fileRef = 63075EC01AD0F097002C46A0 /* when.swift */; };
		63CD9A5A1BB102EE008D916F /* AnyPromise.h in Headers */ = {isa = PBXBuildFile; fileRef = 63D953C71AEDA3B1004981FF /* AnyPromise.h */; settings = {ATTRIBUTES = (Public, ); }; };
		63CD9A5B1BB102EE008D916F /* NSError+Cancellation.h in Headers */ = {isa = PBXBuildFile; fileRef = 633810641B02EC7A00CCD263 /* NSError+Cancellation.h */; settings = {ATTRIBUTES = (Public, ); }; };
		63CD9A5C1BB102EE008D916F /* PromiseKit.h in Headers */ = {isa = PBXBuildFile; fileRef = 63A157701ABB59490002A421 /* PromiseKit.h */; settings = {ATTRIBUTES = (Public, ); }; };
		63CD9A5D1BB102EE008D916F /* Umbrella.h in Headers */ = {isa = PBXBuildFile; fileRef = 63F803A81AB87A8200E4DEE1 /* Umbrella.h */; settings = {ATTRIBUTES = (Public, ); }; };
		63CD9A5E1BB102EE008D916F /* AnyPromise+Private.h in Headers */ = {isa = PBXBuildFile; fileRef = 63314AE01AEDDD0B0071B6F5 /* AnyPromise+Private.h */; settings = {ATTRIBUTES = (Private, ); }; };
		63D1BAA41B256E1A00435BF3 /* Bolts.framework in Frameworks */ = {isa = PBXBuildFile; fileRef = 63D1BAA31B256E1A00435BF3 /* Bolts.framework */; };
		63D953C91AEDA3B1004981FF /* AnyPromise.h in Headers */ = {isa = PBXBuildFile; fileRef = 63D953C71AEDA3B1004981FF /* AnyPromise.h */; settings = {ATTRIBUTES = (Public, ); }; };
		63D953CA1AEDA4D0004981FF /* AnyPromise.h in Headers */ = {isa = PBXBuildFile; fileRef = 63D953C71AEDA3B1004981FF /* AnyPromise.h */; settings = {ATTRIBUTES = (Public, ); }; };
		63DEC34F1B41BD25002F0FB4 /* PMKManifold.test.m in Sources */ = {isa = PBXBuildFile; fileRef = 63DEC34D1B41BCE3002F0FB4 /* PMKManifold.test.m */; };
		63DEC3521B41BDD2002F0FB4 /* join.test.m in Sources */ = {isa = PBXBuildFile; fileRef = 63DEC3501B41BDAB002F0FB4 /* join.test.m */; };
		63DEC3551B41C0B8002F0FB4 /* hang.test.m in Sources */ = {isa = PBXBuildFile; fileRef = 63DEC3531B41C07D002F0FB4 /* hang.test.m */; };
		63DEC3581B41C217002F0FB4 /* bridging.test.m in Sources */ = {isa = PBXBuildFile; fileRef = 63DEC3561B41C208002F0FB4 /* bridging.test.m */; };
		63E36A191B791BB2009BAFBF /* URLDataPromise.swift in Sources */ = {isa = PBXBuildFile; fileRef = 63E36A181B791BB2009BAFBF /* URLDataPromise.swift */; };
		63E36A1A1B791BB2009BAFBF /* URLDataPromise.swift in Sources */ = {isa = PBXBuildFile; fileRef = 63E36A181B791BB2009BAFBF /* URLDataPromise.swift */; };
		63F803A91AB87A8200E4DEE1 /* Umbrella.h in Headers */ = {isa = PBXBuildFile; fileRef = 63F803A81AB87A8200E4DEE1 /* Umbrella.h */; settings = {ATTRIBUTES = (Public, ); }; };
		63F803C01AB87A9500E4DEE1 /* Promise.swift in Sources */ = {isa = PBXBuildFile; fileRef = 63F803BF1AB87A9500E4DEE1 /* Promise.swift */; };
		63F803C41AB89A0F00E4DEE1 /* Promise.swift in Sources */ = {isa = PBXBuildFile; fileRef = 63F803BF1AB87A9500E4DEE1 /* Promise.swift */; };
		63F803C71AB89A0F00E4DEE1 /* Umbrella.h in Headers */ = {isa = PBXBuildFile; fileRef = 63F803A81AB87A8200E4DEE1 /* Umbrella.h */; settings = {ATTRIBUTES = (Public, ); }; };
/* End PBXBuildFile section */

/* Begin PBXContainerItemProxy section */
		634171B61B6155B700962B4A /* PBXContainerItemProxy */ = {
			isa = PBXContainerItemProxy;
			containerPortal = 63F8039A1AB87A8200E4DEE1 /* Project object */;
			proxyType = 1;
			remoteGlobalIDString = 63F803A21AB87A8200E4DEE1;
			remoteInfo = PMKiOS;
		};
		63533B3A1AE57A9300C10972 /* PBXContainerItemProxy */ = {
			isa = PBXContainerItemProxy;
			containerPortal = 63F8039A1AB87A8200E4DEE1 /* Project object */;
			proxyType = 1;
			remoteGlobalIDString = 63F803C21AB89A0F00E4DEE1;
			remoteInfo = PMKOSX;
		};
		638AF9451B62B6870045C3E8 /* PBXContainerItemProxy */ = {
			isa = PBXContainerItemProxy;
			containerPortal = 63F8039A1AB87A8200E4DEE1 /* Project object */;
			proxyType = 1;
			remoteGlobalIDString = 638CDF021AEE734B0023A543;
			remoteInfo = PMKTestHost;
		};
		638E0EDC1AEF16530052E28F /* PBXContainerItemProxy */ = {
			isa = PBXContainerItemProxy;
			containerPortal = 63F8039A1AB87A8200E4DEE1 /* Project object */;
			proxyType = 1;
			remoteGlobalIDString = 63F803A21AB87A8200E4DEE1;
			remoteInfo = PMKiOS;
		};
		63CA144A1AE9FBD000223904 /* PBXContainerItemProxy */ = {
			isa = PBXContainerItemProxy;
			containerPortal = 63F8039A1AB87A8200E4DEE1 /* Project object */;
			proxyType = 1;
			remoteGlobalIDString = 63F803C21AB89A0F00E4DEE1;
			remoteInfo = PMKOSX;
		};
		63EBEACA1B6151AA0097FA42 /* PBXContainerItemProxy */ = {
			isa = PBXContainerItemProxy;
			containerPortal = 63F8039A1AB87A8200E4DEE1 /* Project object */;
			proxyType = 1;
			remoteGlobalIDString = 638CDF021AEE734B0023A543;
			remoteInfo = PMKTestHost;
		};
/* End PBXContainerItemProxy section */

/* Begin PBXCopyFilesBuildPhase section */
		6307B67D1B615BB60003AC3A /* Embed Frameworks */ = {
			isa = PBXCopyFilesBuildPhase;
			buildActionMask = 2147483647;
			dstPath = "";
			dstSubfolderSpec = 10;
			files = (
				6307B67B1B615BB60003AC3A /* PromiseKit.framework in Embed Frameworks */,
			);
			name = "Embed Frameworks";
			runOnlyForDeploymentPostprocessing = 0;
		};
		638E0F301AEF1B650052E28F /* CopyFiles */ = {
			isa = PBXCopyFilesBuildPhase;
			buildActionMask = 2147483647;
			dstPath = "";
			dstSubfolderSpec = 10;
			files = (
				638E0F311AEF1B740052E28F /* OHHTTPStubs.framework in CopyFiles */,
				638E0F321AEF1B750052E28F /* OMGHTTPURLRQ.framework in CopyFiles */,
				634E98AF1AF917BC00094594 /* Stubbilino.framework in CopyFiles */,
			);
			runOnlyForDeploymentPostprocessing = 0;
		};
		63CA14511AE9FBD000223904 /* CopyFiles */ = {
			isa = PBXCopyFilesBuildPhase;
			buildActionMask = 2147483647;
			dstPath = "";
			dstSubfolderSpec = 10;
			files = (
				6384F5FA1B41F3EE00CB9679 /* PromiseKit.framework in CopyFiles */,
				63CA14521AE9FBD000223904 /* OHHTTPStubs.framework in CopyFiles */,
				63CA14531AE9FBD000223904 /* OMGHTTPURLRQ.framework in CopyFiles */,
				634E98B01AF917CF00094594 /* Stubbilino.framework in CopyFiles */,
			);
			runOnlyForDeploymentPostprocessing = 0;
		};
/* End PBXCopyFilesBuildPhase section */

/* Begin PBXFileReference section */
		6302AC8E1AEF42F2001F0069 /* ACAccountStore+AnyPromise.h */ = {isa = PBXFileReference; fileEncoding = 4; lastKnownFileType = sourcecode.c.h; path = "ACAccountStore+AnyPromise.h"; sourceTree = "<group>"; };
		6302AC8F1AEF42F2001F0069 /* ACAccountStore+AnyPromise.m */ = {isa = PBXFileReference; fileEncoding = 4; lastKnownFileType = sourcecode.c.objc; path = "ACAccountStore+AnyPromise.m"; sourceTree = "<group>"; };
		6302AC901AEF42F2001F0069 /* ACAccountStore+Promise.swift */ = {isa = PBXFileReference; fileEncoding = 4; lastKnownFileType = sourcecode.swift; path = "ACAccountStore+Promise.swift"; sourceTree = "<group>"; };
		6302AC921AEF42F2001F0069 /* ABAddressBookRequestAccess+Promise.swift */ = {isa = PBXFileReference; fileEncoding = 4; lastKnownFileType = sourcecode.swift; path = "ABAddressBookRequestAccess+Promise.swift"; sourceTree = "<group>"; };
		6302AC941AEF42F2001F0069 /* ALAssetsLibrary+Promise.swift */ = {isa = PBXFileReference; fileEncoding = 4; lastKnownFileType = sourcecode.swift; path = "ALAssetsLibrary+Promise.swift"; sourceTree = "<group>"; };
		6302AC961AEF42F2001F0069 /* AVAudioSession+AnyPromise.h */ = {isa = PBXFileReference; fileEncoding = 4; lastKnownFileType = sourcecode.c.h; path = "AVAudioSession+AnyPromise.h"; sourceTree = "<group>"; };
		6302AC971AEF42F2001F0069 /* AVAudioSession+AnyPromise.m */ = {isa = PBXFileReference; fileEncoding = 4; lastKnownFileType = sourcecode.c.objc; path = "AVAudioSession+AnyPromise.m"; sourceTree = "<group>"; };
		6302AC981AEF42F2001F0069 /* AVAudioSession+Promise.swift */ = {isa = PBXFileReference; fileEncoding = 4; lastKnownFileType = sourcecode.swift; path = "AVAudioSession+Promise.swift"; sourceTree = "<group>"; };
		6302AC9A1AEF42F2001F0069 /* CKContainer+AnyPromise.h */ = {isa = PBXFileReference; fileEncoding = 4; lastKnownFileType = sourcecode.c.h; path = "CKContainer+AnyPromise.h"; sourceTree = "<group>"; };
		6302AC9B1AEF42F2001F0069 /* CKContainer+AnyPromise.m */ = {isa = PBXFileReference; fileEncoding = 4; lastKnownFileType = sourcecode.c.objc; path = "CKContainer+AnyPromise.m"; sourceTree = "<group>"; };
		6302AC9C1AEF42F2001F0069 /* CKContainer+Promise.swift */ = {isa = PBXFileReference; fileEncoding = 4; lastKnownFileType = sourcecode.swift; path = "CKContainer+Promise.swift"; sourceTree = "<group>"; };
		6302AC9D1AEF42F2001F0069 /* CKDatabase+AnyPromise.h */ = {isa = PBXFileReference; fileEncoding = 4; lastKnownFileType = sourcecode.c.h; path = "CKDatabase+AnyPromise.h"; sourceTree = "<group>"; };
		6302AC9E1AEF42F2001F0069 /* CKDatabase+AnyPromise.m */ = {isa = PBXFileReference; fileEncoding = 4; lastKnownFileType = sourcecode.c.objc; path = "CKDatabase+AnyPromise.m"; sourceTree = "<group>"; };
		6302AC9F1AEF42F2001F0069 /* CKDatabase+Promise.swift */ = {isa = PBXFileReference; fileEncoding = 4; lastKnownFileType = sourcecode.swift; path = "CKDatabase+Promise.swift"; sourceTree = "<group>"; };
		6302ACA11AEF42F2001F0069 /* CLGeocoder+AnyPromise.h */ = {isa = PBXFileReference; fileEncoding = 4; lastKnownFileType = sourcecode.c.h; path = "CLGeocoder+AnyPromise.h"; sourceTree = "<group>"; };
		6302ACA21AEF42F2001F0069 /* CLGeocoder+AnyPromise.m */ = {isa = PBXFileReference; fileEncoding = 4; lastKnownFileType = sourcecode.c.objc; path = "CLGeocoder+AnyPromise.m"; sourceTree = "<group>"; };
		6302ACA31AEF42F2001F0069 /* CLGeocoder+Promise.swift */ = {isa = PBXFileReference; fileEncoding = 4; lastKnownFileType = sourcecode.swift; path = "CLGeocoder+Promise.swift"; sourceTree = "<group>"; };
		6302ACA41AEF42F2001F0069 /* CLLocationManager+AnyPromise.h */ = {isa = PBXFileReference; fileEncoding = 4; lastKnownFileType = sourcecode.c.h; path = "CLLocationManager+AnyPromise.h"; sourceTree = "<group>"; };
		6302ACA51AEF42F2001F0069 /* CLLocationManager+AnyPromise.m */ = {isa = PBXFileReference; fileEncoding = 4; lastKnownFileType = sourcecode.c.objc; path = "CLLocationManager+AnyPromise.m"; sourceTree = "<group>"; };
		6302ACA61AEF42F2001F0069 /* CLLocationManager+Promise.swift */ = {isa = PBXFileReference; fileEncoding = 4; lastKnownFileType = sourcecode.swift; path = "CLLocationManager+Promise.swift"; sourceTree = "<group>"; };
		6302ACA91AEF42F2001F0069 /* NSNotificationCenter+AnyPromise.h */ = {isa = PBXFileReference; fileEncoding = 4; lastKnownFileType = sourcecode.c.h; path = "NSNotificationCenter+AnyPromise.h"; sourceTree = "<group>"; };
		6302ACAA1AEF42F2001F0069 /* NSNotificationCenter+AnyPromise.m */ = {isa = PBXFileReference; fileEncoding = 4; lastKnownFileType = sourcecode.c.objc; path = "NSNotificationCenter+AnyPromise.m"; sourceTree = "<group>"; };
		6302ACAB1AEF42F2001F0069 /* NSNotificationCenter+Promise.swift */ = {isa = PBXFileReference; fileEncoding = 4; lastKnownFileType = sourcecode.swift; path = "NSNotificationCenter+Promise.swift"; sourceTree = "<group>"; };
		6302ACAC1AEF42F2001F0069 /* NSTask+AnyPromise.h */ = {isa = PBXFileReference; fileEncoding = 4; lastKnownFileType = sourcecode.c.h; path = "NSTask+AnyPromise.h"; sourceTree = "<group>"; };
		6302ACAD1AEF42F2001F0069 /* NSTask+AnyPromise.m */ = {isa = PBXFileReference; fileEncoding = 4; lastKnownFileType = sourcecode.c.objc; path = "NSTask+AnyPromise.m"; sourceTree = "<group>"; };
		6302ACAE1AEF42F2001F0069 /* NSTask+Promise.swift */ = {isa = PBXFileReference; fileEncoding = 4; lastKnownFileType = sourcecode.swift; path = "NSTask+Promise.swift"; sourceTree = "<group>"; };
		6302ACAF1AEF42F2001F0069 /* NSURLConnection+AnyPromise.h */ = {isa = PBXFileReference; fileEncoding = 4; lastKnownFileType = sourcecode.c.h; path = "NSURLConnection+AnyPromise.h"; sourceTree = "<group>"; };
		6302ACB01AEF42F2001F0069 /* NSURLConnection+AnyPromise.m */ = {isa = PBXFileReference; fileEncoding = 4; lastKnownFileType = sourcecode.c.objc; path = "NSURLConnection+AnyPromise.m"; sourceTree = "<group>"; };
		6302ACB11AEF42F2001F0069 /* NSURLConnection+Promise.swift */ = {isa = PBXFileReference; fileEncoding = 4; lastKnownFileType = sourcecode.swift; path = "NSURLConnection+Promise.swift"; sourceTree = "<group>"; };
		6302ACB31AEF42F2001F0069 /* MKDirections+AnyPromise.h */ = {isa = PBXFileReference; fileEncoding = 4; lastKnownFileType = sourcecode.c.h; path = "MKDirections+AnyPromise.h"; sourceTree = "<group>"; };
		6302ACB41AEF42F2001F0069 /* MKDirections+AnyPromise.m */ = {isa = PBXFileReference; fileEncoding = 4; lastKnownFileType = sourcecode.c.objc; path = "MKDirections+AnyPromise.m"; sourceTree = "<group>"; };
		6302ACB51AEF42F2001F0069 /* MKDirections+Promise.swift */ = {isa = PBXFileReference; fileEncoding = 4; lastKnownFileType = sourcecode.swift; path = "MKDirections+Promise.swift"; sourceTree = "<group>"; };
		6302ACB61AEF42F2001F0069 /* MKMapSnapshotter+AnyPromise.h */ = {isa = PBXFileReference; fileEncoding = 4; lastKnownFileType = sourcecode.c.h; path = "MKMapSnapshotter+AnyPromise.h"; sourceTree = "<group>"; };
		6302ACB71AEF42F2001F0069 /* MKMapSnapshotter+AnyPromise.m */ = {isa = PBXFileReference; fileEncoding = 4; lastKnownFileType = sourcecode.c.objc; path = "MKMapSnapshotter+AnyPromise.m"; sourceTree = "<group>"; };
		6302ACB81AEF42F2001F0069 /* MKMapSnapshotter+Promise.swift */ = {isa = PBXFileReference; fileEncoding = 4; lastKnownFileType = sourcecode.swift; path = "MKMapSnapshotter+Promise.swift"; sourceTree = "<group>"; };
		6302ACBA1AEF42F2001F0069 /* MFMailComposeViewController+Promise.swift */ = {isa = PBXFileReference; fileEncoding = 4; lastKnownFileType = sourcecode.swift; path = "MFMailComposeViewController+Promise.swift"; sourceTree = "<group>"; };
		6302ACBB1AEF42F2001F0069 /* MFMessageComposeViewController+Promise.swift */ = {isa = PBXFileReference; fileEncoding = 4; lastKnownFileType = sourcecode.swift; path = "MFMessageComposeViewController+Promise.swift"; sourceTree = "<group>"; };
		6302ACBD1AEF42F2001F0069 /* PHPhotoLibrary+Promise.swift */ = {isa = PBXFileReference; fileEncoding = 4; lastKnownFileType = sourcecode.swift; path = "PHPhotoLibrary+Promise.swift"; sourceTree = "<group>"; };
		6302ACBF1AEF42F2001F0069 /* CALayer+AnyPromise.h */ = {isa = PBXFileReference; fileEncoding = 4; lastKnownFileType = sourcecode.c.h; path = "CALayer+AnyPromise.h"; sourceTree = "<group>"; };
		6302ACC01AEF42F2001F0069 /* CALayer+AnyPromise.m */ = {isa = PBXFileReference; fileEncoding = 4; lastKnownFileType = sourcecode.c.objc; path = "CALayer+AnyPromise.m"; sourceTree = "<group>"; };
		6302ACC21AEF42F2001F0069 /* SLComposeViewController+Promise.swift */ = {isa = PBXFileReference; fileEncoding = 4; lastKnownFileType = sourcecode.swift; path = "SLComposeViewController+Promise.swift"; sourceTree = "<group>"; };
		6302ACC31AEF42F2001F0069 /* SLRequest+AnyPromise.h */ = {isa = PBXFileReference; fileEncoding = 4; lastKnownFileType = sourcecode.c.h; path = "SLRequest+AnyPromise.h"; sourceTree = "<group>"; };
		6302ACC41AEF42F2001F0069 /* SLRequest+AnyPromise.m */ = {isa = PBXFileReference; fileEncoding = 4; lastKnownFileType = sourcecode.c.objc; path = "SLRequest+AnyPromise.m"; sourceTree = "<group>"; };
		6302ACC51AEF42F2001F0069 /* SLRequest+Promise.swift */ = {isa = PBXFileReference; fileEncoding = 4; lastKnownFileType = sourcecode.swift; path = "SLRequest+Promise.swift"; sourceTree = "<group>"; };
		6302ACC71AEF42F2001F0069 /* SKRequest+AnyPromise.h */ = {isa = PBXFileReference; fileEncoding = 4; lastKnownFileType = sourcecode.c.h; path = "SKRequest+AnyPromise.h"; sourceTree = "<group>"; };
		6302ACC81AEF42F2001F0069 /* SKRequest+AnyPromise.m */ = {isa = PBXFileReference; fileEncoding = 4; lastKnownFileType = sourcecode.c.objc; path = "SKRequest+AnyPromise.m"; sourceTree = "<group>"; };
		6302ACC91AEF42F2001F0069 /* SKRequest+Promise.swift */ = {isa = PBXFileReference; fileEncoding = 4; lastKnownFileType = sourcecode.swift; path = "SKRequest+Promise.swift"; sourceTree = "<group>"; };
		6302ACCB1AEF42F2001F0069 /* SCNetworkReachability+AnyPromise.h */ = {isa = PBXFileReference; fileEncoding = 4; lastKnownFileType = sourcecode.c.h; path = "SCNetworkReachability+AnyPromise.h"; sourceTree = "<group>"; };
		6302ACCC1AEF42F2001F0069 /* SCNetworkReachability+AnyPromise.m */ = {isa = PBXFileReference; fileEncoding = 4; lastKnownFileType = sourcecode.c.objc; path = "SCNetworkReachability+AnyPromise.m"; sourceTree = "<group>"; };
		6302ACCE1AEF42F2001F0069 /* UIActionSheet+AnyPromise.h */ = {isa = PBXFileReference; fileEncoding = 4; lastKnownFileType = sourcecode.c.h; path = "UIActionSheet+AnyPromise.h"; sourceTree = "<group>"; };
		6302ACCF1AEF42F2001F0069 /* UIActionSheet+AnyPromise.m */ = {isa = PBXFileReference; fileEncoding = 4; lastKnownFileType = sourcecode.c.objc; path = "UIActionSheet+AnyPromise.m"; sourceTree = "<group>"; };
		6302ACD01AEF42F2001F0069 /* UIActionSheet+Promise.swift */ = {isa = PBXFileReference; fileEncoding = 4; lastKnownFileType = sourcecode.swift; path = "UIActionSheet+Promise.swift"; sourceTree = "<group>"; };
		6302ACD11AEF42F2001F0069 /* UIAlertView+AnyPromise.h */ = {isa = PBXFileReference; fileEncoding = 4; lastKnownFileType = sourcecode.c.h; path = "UIAlertView+AnyPromise.h"; sourceTree = "<group>"; };
		6302ACD21AEF42F2001F0069 /* UIAlertView+AnyPromise.m */ = {isa = PBXFileReference; fileEncoding = 4; lastKnownFileType = sourcecode.c.objc; path = "UIAlertView+AnyPromise.m"; sourceTree = "<group>"; };
		6302ACD31AEF42F2001F0069 /* UIAlertView+Promise.swift */ = {isa = PBXFileReference; fileEncoding = 4; lastKnownFileType = sourcecode.swift; path = "UIAlertView+Promise.swift"; sourceTree = "<group>"; };
		6302ACD41AEF42F2001F0069 /* UIView+AnyPromise.h */ = {isa = PBXFileReference; fileEncoding = 4; lastKnownFileType = sourcecode.c.h; path = "UIView+AnyPromise.h"; sourceTree = "<group>"; };
		6302ACD51AEF42F2001F0069 /* UIView+AnyPromise.m */ = {isa = PBXFileReference; fileEncoding = 4; lastKnownFileType = sourcecode.c.objc; path = "UIView+AnyPromise.m"; sourceTree = "<group>"; };
		6302ACD61AEF42F2001F0069 /* UIView+Promise.swift */ = {isa = PBXFileReference; fileEncoding = 4; lastKnownFileType = sourcecode.swift; path = "UIView+Promise.swift"; sourceTree = "<group>"; };
		6302ACD71AEF42F2001F0069 /* UIViewController+AnyPromise.h */ = {isa = PBXFileReference; fileEncoding = 4; lastKnownFileType = sourcecode.c.h; path = "UIViewController+AnyPromise.h"; sourceTree = "<group>"; };
		6302ACD81AEF42F2001F0069 /* UIViewController+AnyPromise.m */ = {isa = PBXFileReference; fileEncoding = 4; lastKnownFileType = sourcecode.c.objc; path = "UIViewController+AnyPromise.m"; sourceTree = "<group>"; };
		6302ACD91AEF42F2001F0069 /* UIViewController+Promise.swift */ = {isa = PBXFileReference; fileEncoding = 4; lastKnownFileType = sourcecode.swift; path = "UIViewController+Promise.swift"; sourceTree = "<group>"; };
		6302AD3F1AEF55A4001F0069 /* Promise.test.swift */ = {isa = PBXFileReference; fileEncoding = 4; lastKnownFileType = sourcecode.swift; name = Promise.test.swift; path = CorePromise/Promise.test.swift; sourceTree = "<group>"; };
		6306C6BA1AF6CA8500392D37 /* NSObject+Promise.swift */ = {isa = PBXFileReference; fileEncoding = 4; lastKnownFileType = sourcecode.swift; path = "NSObject+Promise.swift"; sourceTree = "<group>"; };
		63075EBD1AD0EDB3002C46A0 /* after.swift */ = {isa = PBXFileReference; fileEncoding = 4; lastKnownFileType = sourcecode.swift; name = after.swift; path = Sources/after.swift; sourceTree = "<group>"; };
		63075EC01AD0F097002C46A0 /* when.swift */ = {isa = PBXFileReference; fileEncoding = 4; lastKnownFileType = sourcecode.swift; name = when.swift; path = Sources/when.swift; sourceTree = "<group>"; };
		63075EC41AD10471002C46A0 /* race.swift */ = {isa = PBXFileReference; fileEncoding = 4; lastKnownFileType = sourcecode.swift; name = race.swift; path = Sources/race.swift; sourceTree = "<group>"; };
		630AC2ED1AE6AC0400A212AD /* OHHTTPStubs.framework */ = {isa = PBXFileReference; lastKnownFileType = wrapper.framework; name = OHHTTPStubs.framework; path = Carthage/Build/Mac/OHHTTPStubs.framework; sourceTree = "<group>"; };
		630AC2EE1AE6AC0400A212AD /* OMGHTTPURLRQ.framework */ = {isa = PBXFileReference; lastKnownFileType = wrapper.framework; name = OMGHTTPURLRQ.framework; path = Carthage/Build/Mac/OMGHTTPURLRQ.framework; sourceTree = "<group>"; };
		6317A8CF1B3332FA00B4E119 /* PMKAlertController.swift */ = {isa = PBXFileReference; fileEncoding = 4; lastKnownFileType = sourcecode.swift; path = PMKAlertController.swift; sourceTree = "<group>"; };
		63196AC31AFD936300555BCD /* dispatch_promise.m */ = {isa = PBXFileReference; fileEncoding = 4; lastKnownFileType = sourcecode.c.objc; name = dispatch_promise.m; path = Sources/dispatch_promise.m; sourceTree = "<group>"; };
		63196AC41AFD936300555BCD /* dispatch_promise.swift */ = {isa = PBXFileReference; fileEncoding = 4; lastKnownFileType = sourcecode.swift; name = dispatch_promise.swift; path = Sources/dispatch_promise.swift; sourceTree = "<group>"; };
		631A51BB1B29E7E90018606D /* bridging.test.swift */ = {isa = PBXFileReference; fileEncoding = 4; lastKnownFileType = sourcecode.swift; name = bridging.test.swift; path = Tests/CorePromise/bridging.test.swift; sourceTree = SOURCE_ROOT; };
		631EDA1A1B3A42C000CFB93A /* ErrorUnhandler.test.m */ = {isa = PBXFileReference; fileEncoding = 4; lastKnownFileType = sourcecode.c.objc; name = ErrorUnhandler.test.m; path = CorePromise/ErrorUnhandler.test.m; sourceTree = "<group>"; };
		63314AD71AEDDC070071B6F5 /* hang.m */ = {isa = PBXFileReference; fileEncoding = 4; lastKnownFileType = sourcecode.c.objc; name = hang.m; path = Sources/hang.m; sourceTree = "<group>"; };
		63314AD81AEDDC070071B6F5 /* join.m */ = {isa = PBXFileReference; fileEncoding = 4; lastKnownFileType = sourcecode.c.objc; name = join.m; path = Sources/join.m; sourceTree = "<group>"; };
		63314AD91AEDDC070071B6F5 /* when.m */ = {isa = PBXFileReference; fileEncoding = 4; lastKnownFileType = sourcecode.c.objc; name = when.m; path = Sources/when.m; sourceTree = "<group>"; };
		63314AE01AEDDD0B0071B6F5 /* AnyPromise+Private.h */ = {isa = PBXFileReference; lastKnownFileType = sourcecode.c.h; name = "AnyPromise+Private.h"; path = "Sources/AnyPromise+Private.h"; sourceTree = "<group>"; };
		633810641B02EC7A00CCD263 /* NSError+Cancellation.h */ = {isa = PBXFileReference; fileEncoding = 4; lastKnownFileType = sourcecode.c.h; name = "NSError+Cancellation.h"; path = "Sources/NSError+Cancellation.h"; sourceTree = "<group>"; };
		6339D2011B34B64C00983965 /* join.swift */ = {isa = PBXFileReference; fileEncoding = 4; lastKnownFileType = sourcecode.swift; name = join.swift; path = Sources/join.swift; sourceTree = "<group>"; };
		634E98A91AF916AA00094594 /* Stubbilino.framework */ = {isa = PBXFileReference; lastKnownFileType = wrapper.framework; name = Stubbilino.framework; path = Carthage/Build/iOS/Stubbilino.framework; sourceTree = "<group>"; };
		634E98AC1AF916BD00094594 /* Stubbilino.framework */ = {isa = PBXFileReference; lastKnownFileType = wrapper.framework; name = Stubbilino.framework; path = Carthage/Build/Mac/Stubbilino.framework; sourceTree = "<group>"; };
		635121501B0A585B008ED696 /* when.test.m */ = {isa = PBXFileReference; fileEncoding = 4; lastKnownFileType = sourcecode.c.objc; name = when.test.m; path = Tests/CorePromise/when.test.m; sourceTree = SOURCE_ROOT; };
		63533B331AE57A9300C10972 /* PMKAPlusTests.xctest */ = {isa = PBXFileReference; explicitFileType = wrapper.cfbundle; includeInIndex = 0; path = PMKAPlusTests.xctest; sourceTree = BUILT_PRODUCTS_DIR; };
		635D0D741ADDA2C100CC0406 /* AnyPromise.test.m */ = {isa = PBXFileReference; fileEncoding = 4; lastKnownFileType = sourcecode.c.objc; name = AnyPromise.test.m; path = Tests/CorePromise/AnyPromise.test.m; sourceTree = SOURCE_ROOT; };
		635D0D7A1ADDB11400CC0406 /* Error.swift */ = {isa = PBXFileReference; fileEncoding = 4; lastKnownFileType = sourcecode.swift; name = Error.swift; path = Sources/Error.swift; sourceTree = "<group>"; };
		636A44EF1AEC304300639777 /* bridge.h */ = {isa = PBXFileReference; lastKnownFileType = sourcecode.c.h; name = bridge.h; path = Categories/bridge.h; sourceTree = "<group>"; };
		6373805B1B3E1C8E0060B7CA /* Bolts.framework */ = {isa = PBXFileReference; lastKnownFileType = wrapper.framework; name = Bolts.framework; path = Carthage/Build/iOS/Bolts.framework; sourceTree = "<group>"; };
		6373805D1B3E1C9D0060B7CA /* Bolts.framework */ = {isa = PBXFileReference; lastKnownFileType = wrapper.framework; name = Bolts.framework; path = Carthage/Build/Mac/Bolts.framework; sourceTree = "<group>"; };
		63772C9B1AF09B8A00ED2F59 /* ErrorUnhandler.test.swift */ = {isa = PBXFileReference; fileEncoding = 4; lastKnownFileType = sourcecode.swift; name = ErrorUnhandler.test.swift; path = CorePromise/ErrorUnhandler.test.swift; sourceTree = "<group>"; };
		637BF6111AEAC62400997C8B /* TestSocial.m */ = {isa = PBXFileReference; fileEncoding = 4; lastKnownFileType = sourcecode.c.objc; name = TestSocial.m; path = Categories/TestSocial.m; sourceTree = "<group>"; };
		637BF6121AEAC62400997C8B /* TestSocial.swift */ = {isa = PBXFileReference; fileEncoding = 4; lastKnownFileType = sourcecode.swift; name = TestSocial.swift; path = Categories/TestSocial.swift; sourceTree = "<group>"; };
		63877E711B792C680042195F /* TestNSURLSession.swift */ = {isa = PBXFileReference; fileEncoding = 4; lastKnownFileType = sourcecode.swift; path = TestNSURLSession.swift; sourceTree = "<group>"; };
		6388BC7C1B71B053003DECE2 /* 0.0.0.swift */ = {isa = PBXFileReference; fileEncoding = 4; lastKnownFileType = sourcecode.swift; path = 0.0.0.swift; sourceTree = "<group>"; };
		6388E1A21AD315F90074D85B /* PMKTests.xctest */ = {isa = PBXFileReference; explicitFileType = wrapper.cfbundle; includeInIndex = 0; path = PMKTests.xctest; sourceTree = BUILT_PRODUCTS_DIR; };
		6388E1AE1AD316690074D85B /* when.test.swift */ = {isa = PBXFileReference; fileEncoding = 4; lastKnownFileType = sourcecode.swift; name = when.test.swift; path = Tests/CorePromise/when.test.swift; sourceTree = SOURCE_ROOT; };
		6388E1B01AD316CB0074D85B /* race.test.swift */ = {isa = PBXFileReference; fileEncoding = 4; lastKnownFileType = sourcecode.swift; name = race.test.swift; path = Tests/CorePromise/race.test.swift; sourceTree = SOURCE_ROOT; };
		6388E1B11AD316CB0074D85B /* zalgo.test.swift */ = {isa = PBXFileReference; fileEncoding = 4; lastKnownFileType = sourcecode.swift; name = zalgo.test.swift; path = Tests/CorePromise/zalgo.test.swift; sourceTree = SOURCE_ROOT; };
		638AF93F1B62B2110045C3E8 /* app.swift */ = {isa = PBXFileReference; fileEncoding = 4; lastKnownFileType = sourcecode.swift; name = app.swift; path = Tests/UITests/app.swift; sourceTree = SOURCE_ROOT; };
		638AF9401B62B2110045C3E8 /* Default-568h@2x.png */ = {isa = PBXFileReference; lastKnownFileType = image.png; name = "Default-568h@2x.png"; path = "Tests/UITests/Default-568h@2x.png"; sourceTree = SOURCE_ROOT; };
		638AF9431B62B2310045C3E8 /* TestUIImagePickerController.swift */ = {isa = PBXFileReference; fileEncoding = 4; lastKnownFileType = sourcecode.swift; name = TestUIImagePickerController.swift; path = Tests/UITests/TestUIImagePickerController.swift; sourceTree = SOURCE_ROOT; };
		638AF9661B62B7DE0045C3E8 /* TestMessageUI.swift */ = {isa = PBXFileReference; fileEncoding = 4; lastKnownFileType = sourcecode.swift; name = TestMessageUI.swift; path = Categories/TestMessageUI.swift; sourceTree = "<group>"; };
		638AF9681B62B8370045C3E8 /* utils.swift */ = {isa = PBXFileReference; fileEncoding = 4; lastKnownFileType = sourcecode.swift; name = utils.swift; path = Categories/utils.swift; sourceTree = "<group>"; };
		638CDF031AEE734B0023A543 /* PMKiOSUITestsHost.app */ = {isa = PBXFileReference; explicitFileType = wrapper.application; includeInIndex = 0; path = PMKiOSUITestsHost.app; sourceTree = BUILT_PRODUCTS_DIR; };
		638D02771AEC06430038201C /* after.test.swift */ = {isa = PBXFileReference; fileEncoding = 4; lastKnownFileType = sourcecode.swift; name = after.test.swift; path = CorePromise/after.test.swift; sourceTree = "<group>"; };
		638DFF591AFACC9400465598 /* TestUIActionSheet.swift */ = {isa = PBXFileReference; fileEncoding = 4; lastKnownFileType = sourcecode.swift; name = TestUIActionSheet.swift; path = Categories/TestUIActionSheet.swift; sourceTree = "<group>"; };
		638DFF5A1AFACC9400465598 /* TestUIAlertView.swift */ = {isa = PBXFileReference; fileEncoding = 4; lastKnownFileType = sourcecode.swift; name = TestUIAlertView.swift; path = Categories/TestUIAlertView.swift; sourceTree = "<group>"; };
		638DFF5D1AFAEB4700465598 /* TestNSNotificationCenter.swift */ = {isa = PBXFileReference; fileEncoding = 4; lastKnownFileType = sourcecode.swift; name = TestNSNotificationCenter.swift; path = Categories/TestNSNotificationCenter.swift; sourceTree = "<group>"; };
		638DFF5E1AFAEB4700465598 /* TestNSObject.swift */ = {isa = PBXFileReference; fileEncoding = 4; lastKnownFileType = sourcecode.swift; name = TestNSObject.swift; path = Categories/TestNSObject.swift; sourceTree = "<group>"; };
		638DFF5F1AFAEB4700465598 /* TestNSURLConnection.swift */ = {isa = PBXFileReference; fileEncoding = 4; lastKnownFileType = sourcecode.swift; name = TestNSURLConnection.swift; path = Categories/TestNSURLConnection.swift; sourceTree = "<group>"; };
		638E0ED51AEF16530052E28F /* PMKiOSCategoryTests.xctest */ = {isa = PBXFileReference; explicitFileType = wrapper.cfbundle; includeInIndex = 0; path = PMKiOSCategoryTests.xctest; sourceTree = BUILT_PRODUCTS_DIR; };
		638E0F221AEF174B0052E28F /* TestAddressBook.swift */ = {isa = PBXFileReference; fileEncoding = 4; lastKnownFileType = sourcecode.swift; name = TestAddressBook.swift; path = Categories/TestAddressBook.swift; sourceTree = "<group>"; };
		6391FD241B62E0FF00671798 /* TestUIImagePickerController.swift */ = {isa = PBXFileReference; fileEncoding = 4; lastKnownFileType = sourcecode.swift; name = TestUIImagePickerController.swift; path = Categories/TestUIImagePickerController.swift; sourceTree = "<group>"; };
		6391FD291B62EC6700671798 /* utils.swift */ = {isa = PBXFileReference; fileEncoding = 4; lastKnownFileType = sourcecode.swift; name = utils.swift; path = Tests/UITests/utils.swift; sourceTree = SOURCE_ROOT; };
		639A12701AB9F941002E5C24 /* Promise+Properties.swift */ = {isa = PBXFileReference; fileEncoding = 4; lastKnownFileType = sourcecode.swift; name = "Promise+Properties.swift"; path = "Sources/Promise+Properties.swift"; sourceTree = "<group>"; };
		63A1576A1ABB32EB0002A421 /* AnyPromise.swift */ = {isa = PBXFileReference; fileEncoding = 4; lastKnownFileType = sourcecode.swift; name = AnyPromise.swift; path = Sources/AnyPromise.swift; sourceTree = "<group>"; };
		63A157701ABB59490002A421 /* PromiseKit.h */ = {isa = PBXFileReference; lastKnownFileType = sourcecode.c.h; name = PromiseKit.h; path = Sources/PromiseKit.h; sourceTree = SOURCE_ROOT; };
		63A157711ABB59D00002A421 /* AnyPromise.m */ = {isa = PBXFileReference; fileEncoding = 4; lastKnownFileType = sourcecode.c.objc; name = AnyPromise.m; path = Sources/AnyPromise.m; sourceTree = "<group>"; };
		63A157771ABB5C3B0002A421 /* PMKCallVariadicBlock.m */ = {isa = PBXFileReference; lastKnownFileType = sourcecode.c.objc; name = PMKCallVariadicBlock.m; path = Sources/PMKCallVariadicBlock.m; sourceTree = "<group>"; };
		63A538991B741F0A002BB8E6 /* AnyPromise.test.swift */ = {isa = PBXFileReference; fileEncoding = 4; lastKnownFileType = sourcecode.swift; path = AnyPromise.test.swift; sourceTree = "<group>"; };
		63A60E1F1AFD795B00C4E692 /* after.m */ = {isa = PBXFileReference; fileEncoding = 4; lastKnownFileType = sourcecode.c.objc; name = after.m; path = Sources/after.m; sourceTree = "<group>"; };
		63B4BB7C1B62D862004FA613 /* TestSLComposeViewController.swift */ = {isa = PBXFileReference; fileEncoding = 4; lastKnownFileType = sourcecode.swift; name = TestSLComposeViewController.swift; path = Tests/UITests/TestSLComposeViewController.swift; sourceTree = SOURCE_ROOT; };
		63B6FE461ABB5EC700E1F4C2 /* NSMethodSignatureForBlock.m */ = {isa = PBXFileReference; fileEncoding = 4; lastKnownFileType = sourcecode.c.objc; name = NSMethodSignatureForBlock.m; path = Sources/NSMethodSignatureForBlock.m; sourceTree = "<group>"; };
		63BA90211B72F6080069E66C /* 2.2.7.swift */ = {isa = PBXFileReference; fileEncoding = 4; lastKnownFileType = sourcecode.swift; path = 2.2.7.swift; sourceTree = "<group>"; };
		63BA90221B72F6080069E66C /* 2.3.1.swift */ = {isa = PBXFileReference; fileEncoding = 4; lastKnownFileType = sourcecode.swift; path = 2.3.1.swift; sourceTree = "<group>"; };
		63BA90231B72F6080069E66C /* 2.3.3.swift */ = {isa = PBXFileReference; fileEncoding = 4; lastKnownFileType = sourcecode.swift; path = 2.3.3.swift; sourceTree = "<group>"; };
		63BCB8BE1AD3279C000AF3D0 /* 2.1.2.swift */ = {isa = PBXFileReference; fileEncoding = 4; lastKnownFileType = sourcecode.swift; path = 2.1.2.swift; sourceTree = "<group>"; };
		63BCB8BF1AD3279C000AF3D0 /* 2.1.3.swift */ = {isa = PBXFileReference; fileEncoding = 4; lastKnownFileType = sourcecode.swift; path = 2.1.3.swift; sourceTree = "<group>"; };
		63BCB8C01AD3279C000AF3D0 /* 2.2.2.swift */ = {isa = PBXFileReference; fileEncoding = 4; lastKnownFileType = sourcecode.swift; path = 2.2.2.swift; sourceTree = "<group>"; };
		63BCB8C11AD3279C000AF3D0 /* 2.2.3.swift */ = {isa = PBXFileReference; fileEncoding = 4; lastKnownFileType = sourcecode.swift; path = 2.2.3.swift; sourceTree = "<group>"; };
		63BCB8C21AD3279C000AF3D0 /* 2.2.4.swift */ = {isa = PBXFileReference; fileEncoding = 4; lastKnownFileType = sourcecode.swift; path = 2.2.4.swift; sourceTree = "<group>"; };
		63BCB8C31AD3279C000AF3D0 /* 2.2.6.swift */ = {isa = PBXFileReference; fileEncoding = 4; lastKnownFileType = sourcecode.swift; path = 2.2.6.swift; sourceTree = "<group>"; };
		63BCB8C41AD3279C000AF3D0 /* 2.3.2.swift */ = {isa = PBXFileReference; fileEncoding = 4; lastKnownFileType = sourcecode.swift; path = 2.3.2.swift; sourceTree = "<group>"; };
		63BCB8C61AD3279C000AF3D0 /* 2.3.4.swift */ = {isa = PBXFileReference; fileEncoding = 4; lastKnownFileType = sourcecode.swift; path = 2.3.4.swift; sourceTree = "<group>"; };
		63BF9DCF1AB9E4850049EA39 /* State.swift */ = {isa = PBXFileReference; fileEncoding = 4; lastKnownFileType = sourcecode.swift; name = State.swift; path = Sources/State.swift; sourceTree = "<group>"; };
		63C845191B4B072500623517 /* bridge.h */ = {isa = PBXFileReference; lastKnownFileType = sourcecode.c.h; name = bridge.h; path = CorePromise/bridge.h; sourceTree = "<group>"; };
		63CA14571AE9FBD000223904 /* PMKOSXCategoryTests.xctest */ = {isa = PBXFileReference; explicitFileType = wrapper.cfbundle; includeInIndex = 0; path = PMKOSXCategoryTests.xctest; sourceTree = BUILT_PRODUCTS_DIR; };
		63CA14C61AEA9E7400223904 /* OHHTTPStubs.framework */ = {isa = PBXFileReference; lastKnownFileType = wrapper.framework; name = OHHTTPStubs.framework; path = Carthage/Build/iOS/OHHTTPStubs.framework; sourceTree = "<group>"; };
		63CA14C71AEA9E7400223904 /* OMGHTTPURLRQ.framework */ = {isa = PBXFileReference; lastKnownFileType = wrapper.framework; name = OMGHTTPURLRQ.framework; path = Carthage/Build/iOS/OMGHTTPURLRQ.framework; sourceTree = "<group>"; };
		63CD9A621BB102EE008D916F /* PromiseKit.framework */ = {isa = PBXFileReference; explicitFileType = wrapper.framework; includeInIndex = 0; path = PromiseKit.framework; sourceTree = BUILT_PRODUCTS_DIR; };
		63D1BAA01B256DE500435BF3 /* BFTask+Promise.swift */ = {isa = PBXFileReference; fileEncoding = 4; lastKnownFileType = sourcecode.swift; name = "BFTask+Promise.swift"; path = "../Bolts/BFTask+Promise.swift"; sourceTree = "<group>"; };
		63D1BAA31B256E1A00435BF3 /* Bolts.framework */ = {isa = PBXFileReference; lastKnownFileType = wrapper.framework; name = Bolts.framework; path = Carthage/Build/iOS/Bolts.framework; sourceTree = "<group>"; };
		63D73BE11B20B48F00843146 /* afterlife.swift */ = {isa = PBXFileReference; fileEncoding = 4; lastKnownFileType = sourcecode.swift; path = afterlife.swift; sourceTree = "<group>"; };
		63D953C71AEDA3B1004981FF /* AnyPromise.h */ = {isa = PBXFileReference; fileEncoding = 4; lastKnownFileType = sourcecode.c.h; name = AnyPromise.h; path = Sources/AnyPromise.h; sourceTree = "<group>"; };
		63DEC34D1B41BCE3002F0FB4 /* PMKManifold.test.m */ = {isa = PBXFileReference; fileEncoding = 4; lastKnownFileType = sourcecode.c.objc; name = PMKManifold.test.m; path = CorePromise/PMKManifold.test.m; sourceTree = "<group>"; };
		63DEC3501B41BDAB002F0FB4 /* join.test.m */ = {isa = PBXFileReference; fileEncoding = 4; lastKnownFileType = sourcecode.c.objc; name = join.test.m; path = CorePromise/join.test.m; sourceTree = "<group>"; };
		63DEC3531B41C07D002F0FB4 /* hang.test.m */ = {isa = PBXFileReference; fileEncoding = 4; lastKnownFileType = sourcecode.c.objc; name = hang.test.m; path = CorePromise/hang.test.m; sourceTree = "<group>"; };
		63DEC3561B41C208002F0FB4 /* bridging.test.m */ = {isa = PBXFileReference; fileEncoding = 4; lastKnownFileType = sourcecode.c.objc; name = bridging.test.m; path = CorePromise/bridging.test.m; sourceTree = "<group>"; };
		63DF16F51AEAC46E00BE97DD /* TestAccounts.swift */ = {isa = PBXFileReference; fileEncoding = 4; lastKnownFileType = sourcecode.swift; name = TestAccounts.swift; path = Categories/TestAccounts.swift; sourceTree = "<group>"; };
		63DF16F61AEAC46E00BE97DD /* TestAVFoundation.m */ = {isa = PBXFileReference; fileEncoding = 4; lastKnownFileType = sourcecode.c.objc; name = TestAVFoundation.m; path = Categories/TestAVFoundation.m; sourceTree = "<group>"; };
		63DF16F71AEAC46E00BE97DD /* TestAVFoundation.swift */ = {isa = PBXFileReference; fileEncoding = 4; lastKnownFileType = sourcecode.swift; name = TestAVFoundation.swift; path = Categories/TestAVFoundation.swift; sourceTree = "<group>"; };
		63DF16F81AEAC46E00BE97DD /* utils.m */ = {isa = PBXFileReference; fileEncoding = 4; lastKnownFileType = sourcecode.c.objc; name = utils.m; path = Categories/utils.m; sourceTree = "<group>"; };
		63DF16F91AEAC46E00BE97DD /* TestCloudKit.swift */ = {isa = PBXFileReference; fileEncoding = 4; lastKnownFileType = sourcecode.swift; name = TestCloudKit.swift; path = Categories/TestCloudKit.swift; sourceTree = "<group>"; };
		63DF16FB1AEAC46E00BE97DD /* TestCoreLocation.swift */ = {isa = PBXFileReference; fileEncoding = 4; lastKnownFileType = sourcecode.swift; name = TestCoreLocation.swift; path = Categories/TestCoreLocation.swift; sourceTree = "<group>"; };
		63DF16FC1AEAC46E00BE97DD /* TestNSURLConnection.m */ = {isa = PBXFileReference; fileEncoding = 4; lastKnownFileType = sourcecode.c.objc; name = TestNSURLConnection.m; path = Categories/TestNSURLConnection.m; sourceTree = "<group>"; };
		63DF16FD1AEAC46E00BE97DD /* TestNSTask.swift */ = {isa = PBXFileReference; fileEncoding = 4; lastKnownFileType = sourcecode.swift; name = TestNSTask.swift; path = Categories/TestNSTask.swift; sourceTree = "<group>"; };
		63DF16FF1AEAC46E00BE97DD /* TestMapKit.swift */ = {isa = PBXFileReference; fileEncoding = 4; lastKnownFileType = sourcecode.swift; name = TestMapKit.swift; path = Categories/TestMapKit.swift; sourceTree = "<group>"; };
		63DF17001AEAC46E00BE97DD /* TestQuartzCore.m */ = {isa = PBXFileReference; fileEncoding = 4; lastKnownFileType = sourcecode.c.objc; name = TestQuartzCore.m; path = Categories/TestQuartzCore.m; sourceTree = "<group>"; };
		63DF17011AEAC46E00BE97DD /* TestStoreKit.m */ = {isa = PBXFileReference; fileEncoding = 4; lastKnownFileType = sourcecode.c.objc; name = TestStoreKit.m; path = Categories/TestStoreKit.m; sourceTree = "<group>"; };
		63DF17021AEAC46E00BE97DD /* TestStoreKit.swift */ = {isa = PBXFileReference; fileEncoding = 4; lastKnownFileType = sourcecode.swift; name = TestStoreKit.swift; path = Categories/TestStoreKit.swift; sourceTree = "<group>"; };
		63DF17031AEAC46E00BE97DD /* TestMessageUI.m */ = {isa = PBXFileReference; fileEncoding = 4; lastKnownFileType = sourcecode.c.objc; name = TestMessageUI.m; path = Categories/TestMessageUI.m; sourceTree = "<group>"; };
		63DF17041AEAC46E00BE97DD /* TestUIViewController.swift */ = {isa = PBXFileReference; fileEncoding = 4; lastKnownFileType = sourcecode.swift; name = TestUIViewController.swift; path = Categories/TestUIViewController.swift; sourceTree = "<group>"; };
		63E299751AFDCE5600921143 /* TestUIActionSheet.m */ = {isa = PBXFileReference; fileEncoding = 4; lastKnownFileType = sourcecode.c.objc; name = TestUIActionSheet.m; path = Categories/TestUIActionSheet.m; sourceTree = "<group>"; };
		63E299761AFDCE5600921143 /* TestUIAlertView.m */ = {isa = PBXFileReference; fileEncoding = 4; lastKnownFileType = sourcecode.c.objc; name = TestUIAlertView.m; path = Categories/TestUIAlertView.m; sourceTree = "<group>"; };
		63E299781AFDCE5600921143 /* TestUIViewController.m */ = {isa = PBXFileReference; fileEncoding = 4; lastKnownFileType = sourcecode.c.objc; name = TestUIViewController.m; path = Categories/TestUIViewController.m; sourceTree = "<group>"; };
		63E36A181B791BB2009BAFBF /* URLDataPromise.swift */ = {isa = PBXFileReference; fileEncoding = 4; lastKnownFileType = sourcecode.swift; name = URLDataPromise.swift; path = Sources/URLDataPromise.swift; sourceTree = "<group>"; };
		63EBEAC51B6151AA0097FA42 /* PMKiOSUITests.xctest */ = {isa = PBXFileReference; explicitFileType = wrapper.cfbundle; includeInIndex = 0; path = PMKiOSUITests.xctest; sourceTree = BUILT_PRODUCTS_DIR; };
		63F064CA1B31C68D004EDAA1 /* NSURLSession+Promise.swift */ = {isa = PBXFileReference; fileEncoding = 4; lastKnownFileType = sourcecode.swift; path = "NSURLSession+Promise.swift"; sourceTree = "<group>"; };
		63F803A31AB87A8200E4DEE1 /* PromiseKit.framework */ = {isa = PBXFileReference; explicitFileType = wrapper.framework; includeInIndex = 0; path = PromiseKit.framework; sourceTree = BUILT_PRODUCTS_DIR; };
		63F803A71AB87A8200E4DEE1 /* Info.plist */ = {isa = PBXFileReference; lastKnownFileType = text.plist.xml; name = Info.plist; path = Sources/Info.plist; sourceTree = "<group>"; };
		63F803A81AB87A8200E4DEE1 /* Umbrella.h */ = {isa = PBXFileReference; lastKnownFileType = sourcecode.c.h; name = Umbrella.h; path = Sources/Umbrella.h; sourceTree = SOURCE_ROOT; };
		63F803BF1AB87A9500E4DEE1 /* Promise.swift */ = {isa = PBXFileReference; fileEncoding = 4; lastKnownFileType = sourcecode.swift; name = Promise.swift; path = Sources/Promise.swift; sourceTree = "<group>"; };
		63F803C11AB8876B00E4DEE1 /* PMK.playground */ = {isa = PBXFileReference; lastKnownFileType = file.playground; path = PMK.playground; sourceTree = "<group>"; };
		63F803CC1AB89A0F00E4DEE1 /* PromiseKit.framework */ = {isa = PBXFileReference; explicitFileType = wrapper.framework; includeInIndex = 0; path = PromiseKit.framework; sourceTree = BUILT_PRODUCTS_DIR; };
/* End PBXFileReference section */

/* Begin PBXFrameworksBuildPhase section */
		6307B67C1B615BB60003AC3A /* Frameworks */ = {
			isa = PBXFrameworksBuildPhase;
			buildActionMask = 2147483647;
			files = (
				6307B67A1B615BB60003AC3A /* PromiseKit.framework in Frameworks */,
			);
			runOnlyForDeploymentPostprocessing = 0;
		};
		63533B301AE57A9300C10972 /* Frameworks */ = {
			isa = PBXFrameworksBuildPhase;
			buildActionMask = 2147483647;
			files = (
				63533B391AE57A9300C10972 /* PromiseKit.framework in Frameworks */,
			);
			runOnlyForDeploymentPostprocessing = 0;
		};
		6388E19F1AD315F90074D85B /* Frameworks */ = {
			isa = PBXFrameworksBuildPhase;
			buildActionMask = 2147483647;
			files = (
				6388E1A81AD315F90074D85B /* PromiseKit.framework in Frameworks */,
			);
			runOnlyForDeploymentPostprocessing = 0;
		};
		638E0ED21AEF16530052E28F /* Frameworks */ = {
			isa = PBXFrameworksBuildPhase;
			buildActionMask = 2147483647;
			files = (
				63D1BAA41B256E1A00435BF3 /* Bolts.framework in Frameworks */,
				638E0F2E1AEF1A0A0052E28F /* OHHTTPStubs.framework in Frameworks */,
				638E0F2F1AEF1A0A0052E28F /* OMGHTTPURLRQ.framework in Frameworks */,
				638E0EDB1AEF16530052E28F /* PromiseKit.framework in Frameworks */,
				634E98AA1AF916AA00094594 /* Stubbilino.framework in Frameworks */,
			);
			runOnlyForDeploymentPostprocessing = 0;
		};
		63CA144C1AE9FBD000223904 /* Frameworks */ = {
			isa = PBXFrameworksBuildPhase;
			buildActionMask = 2147483647;
			files = (
				6373805E1B3E1C9D0060B7CA /* Bolts.framework in Frameworks */,
				63CA144D1AE9FBD000223904 /* PromiseKit.framework in Frameworks */,
				63CA144E1AE9FBD000223904 /* OHHTTPStubs.framework in Frameworks */,
				63CA144F1AE9FBD000223904 /* OMGHTTPURLRQ.framework in Frameworks */,
				634E98AE1AF916BD00094594 /* Stubbilino.framework in Frameworks */,
			);
			runOnlyForDeploymentPostprocessing = 0;
		};
		63EBEAC21B6151AA0097FA42 /* Frameworks */ = {
			isa = PBXFrameworksBuildPhase;
			buildActionMask = 2147483647;
			files = (
			);
			runOnlyForDeploymentPostprocessing = 0;
		};
/* End PBXFrameworksBuildPhase section */

/* Begin PBXGroup section */
		6302AC8D1AEF42F2001F0069 /* Accounts */ = {
			isa = PBXGroup;
			children = (
				6302AC8E1AEF42F2001F0069 /* ACAccountStore+AnyPromise.h */,
				6302AC8F1AEF42F2001F0069 /* ACAccountStore+AnyPromise.m */,
				6302AC901AEF42F2001F0069 /* ACAccountStore+Promise.swift */,
			);
			path = Accounts;
			sourceTree = "<group>";
		};
		6302AC911AEF42F2001F0069 /* AddressBook */ = {
			isa = PBXGroup;
			children = (
				6302AC921AEF42F2001F0069 /* ABAddressBookRequestAccess+Promise.swift */,
			);
			path = AddressBook;
			sourceTree = "<group>";
		};
		6302AC931AEF42F2001F0069 /* AssetsLibrary */ = {
			isa = PBXGroup;
			children = (
				6302AC941AEF42F2001F0069 /* ALAssetsLibrary+Promise.swift */,
			);
			path = AssetsLibrary;
			sourceTree = "<group>";
		};
		6302AC951AEF42F2001F0069 /* AVFoundation */ = {
			isa = PBXGroup;
			children = (
				6302AC961AEF42F2001F0069 /* AVAudioSession+AnyPromise.h */,
				6302AC971AEF42F2001F0069 /* AVAudioSession+AnyPromise.m */,
				6302AC981AEF42F2001F0069 /* AVAudioSession+Promise.swift */,
			);
			path = AVFoundation;
			sourceTree = "<group>";
		};
		6302AC991AEF42F2001F0069 /* CloudKit */ = {
			isa = PBXGroup;
			children = (
				6302AC9A1AEF42F2001F0069 /* CKContainer+AnyPromise.h */,
				6302AC9B1AEF42F2001F0069 /* CKContainer+AnyPromise.m */,
				6302AC9C1AEF42F2001F0069 /* CKContainer+Promise.swift */,
				6302AC9D1AEF42F2001F0069 /* CKDatabase+AnyPromise.h */,
				6302AC9E1AEF42F2001F0069 /* CKDatabase+AnyPromise.m */,
				6302AC9F1AEF42F2001F0069 /* CKDatabase+Promise.swift */,
			);
			path = CloudKit;
			sourceTree = "<group>";
		};
		6302ACA01AEF42F2001F0069 /* CoreLocation */ = {
			isa = PBXGroup;
			children = (
				6302ACA11AEF42F2001F0069 /* CLGeocoder+AnyPromise.h */,
				6302ACA21AEF42F2001F0069 /* CLGeocoder+AnyPromise.m */,
				6302ACA31AEF42F2001F0069 /* CLGeocoder+Promise.swift */,
				6302ACA41AEF42F2001F0069 /* CLLocationManager+AnyPromise.h */,
				6302ACA51AEF42F2001F0069 /* CLLocationManager+AnyPromise.m */,
				6302ACA61AEF42F2001F0069 /* CLLocationManager+Promise.swift */,
			);
			path = CoreLocation;
			sourceTree = "<group>";
		};
		6302ACA71AEF42F2001F0069 /* Foundation */ = {
			isa = PBXGroup;
			children = (
				63D73BE11B20B48F00843146 /* afterlife.swift */,
				6302ACA91AEF42F2001F0069 /* NSNotificationCenter+AnyPromise.h */,
				6302ACAA1AEF42F2001F0069 /* NSNotificationCenter+AnyPromise.m */,
				6302ACAB1AEF42F2001F0069 /* NSNotificationCenter+Promise.swift */,
				6302ACAC1AEF42F2001F0069 /* NSTask+AnyPromise.h */,
				6302ACAD1AEF42F2001F0069 /* NSTask+AnyPromise.m */,
				6302ACAE1AEF42F2001F0069 /* NSTask+Promise.swift */,
				6302ACAF1AEF42F2001F0069 /* NSURLConnection+AnyPromise.h */,
				6302ACB01AEF42F2001F0069 /* NSURLConnection+AnyPromise.m */,
				6302ACB11AEF42F2001F0069 /* NSURLConnection+Promise.swift */,
				6306C6BA1AF6CA8500392D37 /* NSObject+Promise.swift */,
				63F064CA1B31C68D004EDAA1 /* NSURLSession+Promise.swift */,
			);
			path = Foundation;
			sourceTree = "<group>";
		};
		6302ACB21AEF42F2001F0069 /* MapKit */ = {
			isa = PBXGroup;
			children = (
				6302ACB31AEF42F2001F0069 /* MKDirections+AnyPromise.h */,
				6302ACB41AEF42F2001F0069 /* MKDirections+AnyPromise.m */,
				6302ACB51AEF42F2001F0069 /* MKDirections+Promise.swift */,
				6302ACB61AEF42F2001F0069 /* MKMapSnapshotter+AnyPromise.h */,
				6302ACB71AEF42F2001F0069 /* MKMapSnapshotter+AnyPromise.m */,
				6302ACB81AEF42F2001F0069 /* MKMapSnapshotter+Promise.swift */,
			);
			path = MapKit;
			sourceTree = "<group>";
		};
		6302ACB91AEF42F2001F0069 /* MessageUI */ = {
			isa = PBXGroup;
			children = (
				6302ACBA1AEF42F2001F0069 /* MFMailComposeViewController+Promise.swift */,
				6302ACBB1AEF42F2001F0069 /* MFMessageComposeViewController+Promise.swift */,
			);
			name = MessageUI;
			path = MessagesUI;
			sourceTree = "<group>";
		};
		6302ACBC1AEF42F2001F0069 /* Photos */ = {
			isa = PBXGroup;
			children = (
				6302ACBD1AEF42F2001F0069 /* PHPhotoLibrary+Promise.swift */,
			);
			path = Photos;
			sourceTree = "<group>";
		};
		6302ACBE1AEF42F2001F0069 /* QuartzCore */ = {
			isa = PBXGroup;
			children = (
				6302ACBF1AEF42F2001F0069 /* CALayer+AnyPromise.h */,
				6302ACC01AEF42F2001F0069 /* CALayer+AnyPromise.m */,
			);
			path = QuartzCore;
			sourceTree = "<group>";
		};
		6302ACC11AEF42F2001F0069 /* Social */ = {
			isa = PBXGroup;
			children = (
				6302ACC21AEF42F2001F0069 /* SLComposeViewController+Promise.swift */,
				6302ACC31AEF42F2001F0069 /* SLRequest+AnyPromise.h */,
				6302ACC41AEF42F2001F0069 /* SLRequest+AnyPromise.m */,
				6302ACC51AEF42F2001F0069 /* SLRequest+Promise.swift */,
			);
			path = Social;
			sourceTree = "<group>";
		};
		6302ACC61AEF42F2001F0069 /* StoreKit */ = {
			isa = PBXGroup;
			children = (
				6302ACC71AEF42F2001F0069 /* SKRequest+AnyPromise.h */,
				6302ACC81AEF42F2001F0069 /* SKRequest+AnyPromise.m */,
				6302ACC91AEF42F2001F0069 /* SKRequest+Promise.swift */,
			);
			path = StoreKit;
			sourceTree = "<group>";
		};
		6302ACCA1AEF42F2001F0069 /* SystemConfiguration */ = {
			isa = PBXGroup;
			children = (
				6302ACCB1AEF42F2001F0069 /* SCNetworkReachability+AnyPromise.h */,
				6302ACCC1AEF42F2001F0069 /* SCNetworkReachability+AnyPromise.m */,
			);
			path = SystemConfiguration;
			sourceTree = "<group>";
		};
		6302ACCD1AEF42F2001F0069 /* UIKit */ = {
			isa = PBXGroup;
			children = (
				6302ACCE1AEF42F2001F0069 /* UIActionSheet+AnyPromise.h */,
				6302ACCF1AEF42F2001F0069 /* UIActionSheet+AnyPromise.m */,
				6302ACD01AEF42F2001F0069 /* UIActionSheet+Promise.swift */,
				6302ACD11AEF42F2001F0069 /* UIAlertView+AnyPromise.h */,
				6302ACD21AEF42F2001F0069 /* UIAlertView+AnyPromise.m */,
				6302ACD31AEF42F2001F0069 /* UIAlertView+Promise.swift */,
				6317A8CF1B3332FA00B4E119 /* PMKAlertController.swift */,
				6302ACD41AEF42F2001F0069 /* UIView+AnyPromise.h */,
				6302ACD51AEF42F2001F0069 /* UIView+AnyPromise.m */,
				6302ACD61AEF42F2001F0069 /* UIView+Promise.swift */,
				6302ACD71AEF42F2001F0069 /* UIViewController+AnyPromise.h */,
				6302ACD81AEF42F2001F0069 /* UIViewController+AnyPromise.m */,
				6302ACD91AEF42F2001F0069 /* UIViewController+Promise.swift */,
			);
			path = UIKit;
			sourceTree = "<group>";
		};
		63075EC31AD1045D002C46A0 /* Features */ = {
			isa = PBXGroup;
			children = (
				63A60E1F1AFD795B00C4E692 /* after.m */,
				63075EBD1AD0EDB3002C46A0 /* after.swift */,
				63196AC31AFD936300555BCD /* dispatch_promise.m */,
				63196AC41AFD936300555BCD /* dispatch_promise.swift */,
				63314AD71AEDDC070071B6F5 /* hang.m */,
				63314AD81AEDDC070071B6F5 /* join.m */,
				6339D2011B34B64C00983965 /* join.swift */,
				63075EC41AD10471002C46A0 /* race.swift */,
				63314AD91AEDDC070071B6F5 /* when.m */,
				63075EC01AD0F097002C46A0 /* when.swift */,
			);
			name = Features;
			sourceTree = "<group>";
		};
		63533B3F1AE57ABF00C10972 /* Core */ = {
			isa = PBXGroup;
			children = (
				638D02771AEC06430038201C /* after.test.swift */,
				635D0D741ADDA2C100CC0406 /* AnyPromise.test.m */,
				63A538991B741F0A002BB8E6 /* AnyPromise.test.swift */,
				63DEC3561B41C208002F0FB4 /* bridging.test.m */,
				631A51BB1B29E7E90018606D /* bridging.test.swift */,
				631EDA1A1B3A42C000CFB93A /* ErrorUnhandler.test.m */,
				63772C9B1AF09B8A00ED2F59 /* ErrorUnhandler.test.swift */,
				63DEC3531B41C07D002F0FB4 /* hang.test.m */,
				63DEC3501B41BDAB002F0FB4 /* join.test.m */,
				63DEC34D1B41BCE3002F0FB4 /* PMKManifold.test.m */,
				6302AD3F1AEF55A4001F0069 /* Promise.test.swift */,
				6388E1B01AD316CB0074D85B /* race.test.swift */,
				6388E1AE1AD316690074D85B /* when.test.swift */,
				635121501B0A585B008ED696 /* when.test.m */,
				6388E1B11AD316CB0074D85B /* zalgo.test.swift */,
				63C845191B4B072500623517 /* bridge.h */,
			);
			name = Core;
			sourceTree = "<group>";
		};
		6388E16E1AD2F1DB0074D85B /* Internal Utilities */ = {
			isa = PBXGroup;
			children = (
				63314AE01AEDDD0B0071B6F5 /* AnyPromise+Private.h */,
				63B6FE461ABB5EC700E1F4C2 /* NSMethodSignatureForBlock.m */,
				63A157771ABB5C3B0002A421 /* PMKCallVariadicBlock.m */,
				63E36A181B791BB2009BAFBF /* URLDataPromise.swift */,
			);
			name = "Internal Utilities";
			sourceTree = "<group>";
		};
		6388E1A31AD315F90074D85B /* Tests */ = {
			isa = PBXGroup;
			children = (
				63533B3F1AE57ABF00C10972 /* Core */,
				63DF16F31AEAC41500BE97DD /* Categories */,
				63BCB8BD1AD3279C000AF3D0 /* Promises/A+ Specs */,
				638CDF041AEE734B0023A543 /* UI */,
			);
			path = Tests;
			sourceTree = "<group>";
		};
		638CDF041AEE734B0023A543 /* UI */ = {
			isa = PBXGroup;
			children = (
				6391FD261B62E22E00671798 /* iOS */,
			);
			name = UI;
			path = ../PMKTestHost;
			sourceTree = "<group>";
		};
		638E0F2D1AEF19B90052E28F /* Sources */ = {
			isa = PBXGroup;
			children = (
				63F803BF1AB87A9500E4DEE1 /* Promise.swift */,
				639A12701AB9F941002E5C24 /* Promise+Properties.swift */,
				63BF9DCF1AB9E4850049EA39 /* State.swift */,
				635D0D7A1ADDB11400CC0406 /* Error.swift */,
				63A1576A1ABB32EB0002A421 /* AnyPromise.swift */,
				63A157711ABB59D00002A421 /* AnyPromise.m */,
			);
			name = Sources;
			sourceTree = "<group>";
		};
		6391FD261B62E22E00671798 /* iOS */ = {
			isa = PBXGroup;
			children = (
				63B4BB7C1B62D862004FA613 /* TestSLComposeViewController.swift */,
				638AF9431B62B2310045C3E8 /* TestUIImagePickerController.swift */,
				6391FD291B62EC6700671798 /* utils.swift */,
				638AF93F1B62B2110045C3E8 /* app.swift */,
				638AF9401B62B2110045C3E8 /* Default-568h@2x.png */,
			);
			name = iOS;
			sourceTree = "<group>";
		};
		6391FD2B1B62ED5700671798 /* TestUIKit */ = {
			isa = PBXGroup;
			children = (
				63E299751AFDCE5600921143 /* TestUIActionSheet.m */,
				63E299761AFDCE5600921143 /* TestUIAlertView.m */,
				638DFF5A1AFACC9400465598 /* TestUIAlertView.swift */,
				6391FD241B62E0FF00671798 /* TestUIImagePickerController.swift */,
				63E299781AFDCE5600921143 /* TestUIViewController.m */,
				63DF17041AEAC46E00BE97DD /* TestUIViewController.swift */,
				638DFF591AFACC9400465598 /* TestUIActionSheet.swift */,
			);
			name = TestUIKit;
			sourceTree = "<group>";
		};
		6391FD2C1B62ED7D00671798 /* TestFoundation */ = {
			isa = PBXGroup;
			children = (
				63DF16FC1AEAC46E00BE97DD /* TestNSURLConnection.m */,
				638DFF5F1AFAEB4700465598 /* TestNSURLConnection.swift */,
				638DFF5D1AFAEB4700465598 /* TestNSNotificationCenter.swift */,
				638DFF5E1AFAEB4700465598 /* TestNSObject.swift */,
				63DF16FD1AEAC46E00BE97DD /* TestNSTask.swift */,
				63877E711B792C680042195F /* TestNSURLSession.swift */,
			);
			name = TestFoundation;
			sourceTree = "<group>";
		};
		6398C8991AE985D9006E06E1 /* Categories */ = {
			isa = PBXGroup;
			children = (
				6302AC8D1AEF42F2001F0069 /* Accounts */,
				6302AC911AEF42F2001F0069 /* AddressBook */,
				6302AC931AEF42F2001F0069 /* AssetsLibrary */,
				6302AC951AEF42F2001F0069 /* AVFoundation */,
				63D1BA9D1B256DE500435BF3 /* Bolts */,
				6302AC991AEF42F2001F0069 /* CloudKit */,
				6302ACA01AEF42F2001F0069 /* CoreLocation */,
				6302ACA71AEF42F2001F0069 /* Foundation */,
				6302ACB21AEF42F2001F0069 /* MapKit */,
				6302ACB91AEF42F2001F0069 /* MessageUI */,
				6302ACBC1AEF42F2001F0069 /* Photos */,
				6302ACBE1AEF42F2001F0069 /* QuartzCore */,
				6302ACC11AEF42F2001F0069 /* Social */,
				6302ACC61AEF42F2001F0069 /* StoreKit */,
				6302ACCA1AEF42F2001F0069 /* SystemConfiguration */,
				6302ACCD1AEF42F2001F0069 /* UIKit */,
			);
			path = Categories;
			sourceTree = "<group>";
		};
		63BCB8BD1AD3279C000AF3D0 /* Promises/A+ Specs */ = {
			isa = PBXGroup;
			children = (
				6388BC7C1B71B053003DECE2 /* 0.0.0.swift */,
				63BCB8BE1AD3279C000AF3D0 /* 2.1.2.swift */,
				63BCB8BF1AD3279C000AF3D0 /* 2.1.3.swift */,
				63BCB8C01AD3279C000AF3D0 /* 2.2.2.swift */,
				63BCB8C11AD3279C000AF3D0 /* 2.2.3.swift */,
				63BCB8C21AD3279C000AF3D0 /* 2.2.4.swift */,
				63BCB8C31AD3279C000AF3D0 /* 2.2.6.swift */,
				63BA90211B72F6080069E66C /* 2.2.7.swift */,
				63BA90221B72F6080069E66C /* 2.3.1.swift */,
				63BCB8C41AD3279C000AF3D0 /* 2.3.2.swift */,
				63BA90231B72F6080069E66C /* 2.3.3.swift */,
				63BCB8C61AD3279C000AF3D0 /* 2.3.4.swift */,
			);
			name = "Promises/A+ Specs";
			path = "Promises:A+ Specs";
			sourceTree = "<group>";
		};
		63CA14C41AEA9E0C00223904 /* OS X */ = {
			isa = PBXGroup;
			children = (
				6373805D1B3E1C9D0060B7CA /* Bolts.framework */,
				63F803CC1AB89A0F00E4DEE1 /* PromiseKit.framework */,
				634E98AC1AF916BD00094594 /* Stubbilino.framework */,
				630AC2ED1AE6AC0400A212AD /* OHHTTPStubs.framework */,
				630AC2EE1AE6AC0400A212AD /* OMGHTTPURLRQ.framework */,
				6388E1A21AD315F90074D85B /* PMKTests.xctest */,
				63533B331AE57A9300C10972 /* PMKAPlusTests.xctest */,
				63CA14571AE9FBD000223904 /* PMKOSXCategoryTests.xctest */,
			);
			name = "OS X";
			sourceTree = "<group>";
		};
		63CA14C51AEA9E1500223904 /* iOS */ = {
			isa = PBXGroup;
			children = (
				6373805B1B3E1C8E0060B7CA /* Bolts.framework */,
				638E0ED51AEF16530052E28F /* PMKiOSCategoryTests.xctest */,
				638CDF031AEE734B0023A543 /* PMKiOSUITestsHost.app */,
				63EBEAC51B6151AA0097FA42 /* PMKiOSUITests.xctest */,
				63F803A31AB87A8200E4DEE1 /* PromiseKit.framework */,
				63CA14C61AEA9E7400223904 /* OHHTTPStubs.framework */,
				63CA14C71AEA9E7400223904 /* OMGHTTPURLRQ.framework */,
				634E98A91AF916AA00094594 /* Stubbilino.framework */,
			);
			name = iOS;
			sourceTree = "<group>";
		};
		63CD9A821BB104F6008D916F /* watchOS */ = {
			isa = PBXGroup;
			children = (
				63CD9A621BB102EE008D916F /* PromiseKit.framework */,
			);
			name = watchOS;
			sourceTree = "<group>";
		};
		63D1BA9D1B256DE500435BF3 /* Bolts */ = {
			isa = PBXGroup;
			children = (
				63D1BAA01B256DE500435BF3 /* BFTask+Promise.swift */,
			);
			name = Bolts;
			path = Categories/BFTask;
			sourceTree = SOURCE_ROOT;
		};
		63D953C11AED8121004981FF /* Headers */ = {
			isa = PBXGroup;
			children = (
				63D953C71AEDA3B1004981FF /* AnyPromise.h */,
				63A157701ABB59490002A421 /* PromiseKit.h */,
				63F803A81AB87A8200E4DEE1 /* Umbrella.h */,
				633810641B02EC7A00CCD263 /* NSError+Cancellation.h */,
			);
			name = Headers;
			sourceTree = "<group>";
		};
		63DF16F31AEAC41500BE97DD /* Categories */ = {
			isa = PBXGroup;
			children = (
				63DF16F51AEAC46E00BE97DD /* TestAccounts.swift */,
				638E0F221AEF174B0052E28F /* TestAddressBook.swift */,
				63DF16F61AEAC46E00BE97DD /* TestAVFoundation.m */,
				63DF16F71AEAC46E00BE97DD /* TestAVFoundation.swift */,
				63DF16F91AEAC46E00BE97DD /* TestCloudKit.swift */,
				63DF16FB1AEAC46E00BE97DD /* TestCoreLocation.swift */,
				63DF17031AEAC46E00BE97DD /* TestMessageUI.m */,
				638AF9661B62B7DE0045C3E8 /* TestMessageUI.swift */,
				6391FD2C1B62ED7D00671798 /* TestFoundation */,
				63DF16FF1AEAC46E00BE97DD /* TestMapKit.swift */,
				63DF17001AEAC46E00BE97DD /* TestQuartzCore.m */,
				637BF6111AEAC62400997C8B /* TestSocial.m */,
				637BF6121AEAC62400997C8B /* TestSocial.swift */,
				63DF17011AEAC46E00BE97DD /* TestStoreKit.m */,
				63DF17021AEAC46E00BE97DD /* TestStoreKit.swift */,
				6391FD2B1B62ED5700671798 /* TestUIKit */,
				636A44EF1AEC304300639777 /* bridge.h */,
				63DF16F81AEAC46E00BE97DD /* utils.m */,
				638AF9681B62B8370045C3E8 /* utils.swift */,
			);
			name = Categories;
			sourceTree = "<group>";
		};
		63F803991AB87A8200E4DEE1 = {
			isa = PBXGroup;
			children = (
				63F803C11AB8876B00E4DEE1 /* PMK.playground */,
				638E0F2D1AEF19B90052E28F /* Sources */,
				63D953C11AED8121004981FF /* Headers */,
				63075EC31AD1045D002C46A0 /* Features */,
				6388E16E1AD2F1DB0074D85B /* Internal Utilities */,
				6398C8991AE985D9006E06E1 /* Categories */,
				6388E1A31AD315F90074D85B /* Tests */,
				63F803A41AB87A8200E4DEE1 /* … */,
			);
			sourceTree = "<group>";
		};
		63F803A41AB87A8200E4DEE1 /* … */ = {
			isa = PBXGroup;
			children = (
				63CA14C51AEA9E1500223904 /* iOS */,
				63CA14C41AEA9E0C00223904 /* OS X */,
				63CD9A821BB104F6008D916F /* watchOS */,
				63F803A71AB87A8200E4DEE1 /* Info.plist */,
			);
			name = "…";
			sourceTree = "<group>";
		};
/* End PBXGroup section */

/* Begin PBXHeadersBuildPhase section */
		63CD9A591BB102EE008D916F /* Headers */ = {
			isa = PBXHeadersBuildPhase;
			buildActionMask = 2147483647;
			files = (
				63CD9A5A1BB102EE008D916F /* AnyPromise.h in Headers */,
				63CD9A5B1BB102EE008D916F /* NSError+Cancellation.h in Headers */,
				63CD9A5C1BB102EE008D916F /* PromiseKit.h in Headers */,
				63CD9A5D1BB102EE008D916F /* Umbrella.h in Headers */,
				63CD9A5E1BB102EE008D916F /* AnyPromise+Private.h in Headers */,
			);
			runOnlyForDeploymentPostprocessing = 0;
		};
		63F803A01AB87A8200E4DEE1 /* Headers */ = {
			isa = PBXHeadersBuildPhase;
			buildActionMask = 2147483647;
			files = (
				63D953CA1AEDA4D0004981FF /* AnyPromise.h in Headers */,
				633810651B02EC7A00CCD263 /* NSError+Cancellation.h in Headers */,
				63A157751ABB59DC0002A421 /* PromiseKit.h in Headers */,
				63F803A91AB87A8200E4DEE1 /* Umbrella.h in Headers */,
				63196AC21AFD8F1600555BCD /* AnyPromise+Private.h in Headers */,
			);
			runOnlyForDeploymentPostprocessing = 0;
		};
		63F803C61AB89A0F00E4DEE1 /* Headers */ = {
			isa = PBXHeadersBuildPhase;
			buildActionMask = 2147483647;
			files = (
				63D953C91AEDA3B1004981FF /* AnyPromise.h in Headers */,
				633810661B02EC7A00CCD263 /* NSError+Cancellation.h in Headers */,
				63A157741ABB59D80002A421 /* PromiseKit.h in Headers */,
				63F803C71AB89A0F00E4DEE1 /* Umbrella.h in Headers */,
				63196AC11AFD8F1300555BCD /* AnyPromise+Private.h in Headers */,
			);
			runOnlyForDeploymentPostprocessing = 0;
		};
/* End PBXHeadersBuildPhase section */

/* Begin PBXNativeTarget section */
		63533B321AE57A9300C10972 /* PMKAPlusTests */ = {
			isa = PBXNativeTarget;
			buildConfigurationList = 63533B3C1AE57A9300C10972 /* Build configuration list for PBXNativeTarget "PMKAPlusTests" */;
			buildPhases = (
				63533B2F1AE57A9300C10972 /* Sources */,
				63533B301AE57A9300C10972 /* Frameworks */,
				63CA14891AEA932000223904 /* ShellScript */,
			);
			buildRules = (
			);
			dependencies = (
				63533B3B1AE57A9300C10972 /* PBXTargetDependency */,
			);
			name = PMKAPlusTests;
			productName = PMKAPlusTests;
			productReference = 63533B331AE57A9300C10972 /* PMKAPlusTests.xctest */;
			productType = "com.apple.product-type.bundle.unit-test";
		};
		6388E1A11AD315F90074D85B /* PMKTests */ = {
			isa = PBXNativeTarget;
			buildConfigurationList = 6388E1AB1AD315F90074D85B /* Build configuration list for PBXNativeTarget "PMKTests" */;
			buildPhases = (
				6388E19E1AD315F90074D85B /* Sources */,
				6388E19F1AD315F90074D85B /* Frameworks */,
				63BCB8BC1AD31F00000AF3D0 /* ShellScript */,
			);
			buildRules = (
			);
			dependencies = (
			);
			name = PMKTests;
			productName = PMKTests;
			productReference = 6388E1A21AD315F90074D85B /* PMKTests.xctest */;
			productType = "com.apple.product-type.bundle.unit-test";
		};
		638CDF021AEE734B0023A543 /* PMKiOSUITestsHost */ = {
			isa = PBXNativeTarget;
			buildConfigurationList = 638CDF231AEE734B0023A543 /* Build configuration list for PBXNativeTarget "PMKiOSUITestsHost" */;
			buildPhases = (
				638CDEFF1AEE734B0023A543 /* Sources */,
				638CDF011AEE734B0023A543 /* Resources */,
				6307B67C1B615BB60003AC3A /* Frameworks */,
				6307B67D1B615BB60003AC3A /* Embed Frameworks */,
			);
			buildRules = (
			);
			dependencies = (
				634171B71B6155B700962B4A /* PBXTargetDependency */,
			);
			name = PMKiOSUITestsHost;
			productName = PMKTestHost;
			productReference = 638CDF031AEE734B0023A543 /* PMKiOSUITestsHost.app */;
			productType = "com.apple.product-type.application";
		};
		638E0ED41AEF16530052E28F /* PMKiOSCategoryTests */ = {
			isa = PBXNativeTarget;
			buildConfigurationList = 638E0EDE1AEF16530052E28F /* Build configuration list for PBXNativeTarget "PMKiOSCategoryTests" */;
			buildPhases = (
				638E0ED11AEF16530052E28F /* Sources */,
				638E0ED21AEF16530052E28F /* Frameworks */,
				638E0F301AEF1B650052E28F /* CopyFiles */,
			);
			buildRules = (
			);
			dependencies = (
				638E0EDD1AEF16530052E28F /* PBXTargetDependency */,
				638AF9461B62B6870045C3E8 /* PBXTargetDependency */,
			);
			name = PMKiOSCategoryTests;
			productName = PMKiOSCategoryTests;
			productReference = 638E0ED51AEF16530052E28F /* PMKiOSCategoryTests.xctest */;
			productType = "com.apple.product-type.bundle.unit-test";
		};
		63CA14481AE9FBD000223904 /* PMKOSXCategoryTests */ = {
			isa = PBXNativeTarget;
			buildConfigurationList = 63CA14541AE9FBD000223904 /* Build configuration list for PBXNativeTarget "PMKOSXCategoryTests" */;
			buildPhases = (
				63CA144B1AE9FBD000223904 /* Sources */,
				63CA144C1AE9FBD000223904 /* Frameworks */,
				63CA14511AE9FBD000223904 /* CopyFiles */,
				63CA148B1AEA932C00223904 /* ShellScript */,
			);
			buildRules = (
			);
			dependencies = (
				63CA14491AE9FBD000223904 /* PBXTargetDependency */,
			);
			name = PMKOSXCategoryTests;
			productName = PMKCatTests;
			productReference = 63CA14571AE9FBD000223904 /* PMKOSXCategoryTests.xctest */;
			productType = "com.apple.product-type.bundle.unit-test";
		};
		63CD9A461BB102EE008D916F /* PMKwatchOS */ = {
			isa = PBXNativeTarget;
			buildConfigurationList = 63CD9A5F1BB102EE008D916F /* Build configuration list for PBXNativeTarget "PMKwatchOS" */;
			buildPhases = (
				63CD9A471BB102EE008D916F /* Sources */,
				63CD9A591BB102EE008D916F /* Headers */,
			);
			buildRules = (
			);
			dependencies = (
			);
			name = PMKwatchOS;
			productName = PromisesXP;
			productReference = 63CD9A621BB102EE008D916F /* PromiseKit.framework */;
			productType = "com.apple.product-type.framework";
		};
		63EBEAC41B6151AA0097FA42 /* PMKiOSUITests */ = {
			isa = PBXNativeTarget;
			buildConfigurationList = 63EBEACE1B6151AA0097FA42 /* Build configuration list for PBXNativeTarget "PMKiOSUITests" */;
			buildPhases = (
				63EBEAC11B6151AA0097FA42 /* Sources */,
				63EBEAC21B6151AA0097FA42 /* Frameworks */,
				63EBEAC31B6151AA0097FA42 /* Resources */,
			);
			buildRules = (
			);
			dependencies = (
				63EBEACB1B6151AA0097FA42 /* PBXTargetDependency */,
			);
			name = PMKiOSUITests;
			productName = PMKUITests;
			productReference = 63EBEAC51B6151AA0097FA42 /* PMKiOSUITests.xctest */;
			productType = "com.apple.product-type.bundle.ui-testing";
		};
		63F803A21AB87A8200E4DEE1 /* PMKiOS */ = {
			isa = PBXNativeTarget;
			buildConfigurationList = 63F803B91AB87A8200E4DEE1 /* Build configuration list for PBXNativeTarget "PMKiOS" */;
			buildPhases = (
				63F8039E1AB87A8200E4DEE1 /* Sources */,
				63F803A01AB87A8200E4DEE1 /* Headers */,
			);
			buildRules = (
			);
			dependencies = (
			);
			name = PMKiOS;
			productName = PromisesXP;
			productReference = 63F803A31AB87A8200E4DEE1 /* PromiseKit.framework */;
			productType = "com.apple.product-type.framework";
		};
		63F803C21AB89A0F00E4DEE1 /* PMKOSX */ = {
			isa = PBXNativeTarget;
			buildConfigurationList = 63F803C91AB89A0F00E4DEE1 /* Build configuration list for PBXNativeTarget "PMKOSX" */;
			buildPhases = (
				63F803C31AB89A0F00E4DEE1 /* Sources */,
				63F803C61AB89A0F00E4DEE1 /* Headers */,
			);
			buildRules = (
			);
			dependencies = (
			);
			name = PMKOSX;
			productName = PromisesXP;
			productReference = 63F803CC1AB89A0F00E4DEE1 /* PromiseKit.framework */;
			productType = "com.apple.product-type.framework";
		};
/* End PBXNativeTarget section */

/* Begin PBXProject section */
		63F8039A1AB87A8200E4DEE1 /* Project object */ = {
			isa = PBXProject;
			attributes = {
				LastSwiftUpdateCheck = 0700;
				LastUpgradeCheck = 0700;
				ORGANIZATIONNAME = "Max Howell";
				TargetAttributes = {
					63533B321AE57A9300C10972 = {
						CreatedOnToolsVersion = 6.3;
					};
					6388E1A11AD315F90074D85B = {
						CreatedOnToolsVersion = 6.3;
					};
					638CDF021AEE734B0023A543 = {
						CreatedOnToolsVersion = 6.3;
					};
					638E0ED41AEF16530052E28F = {
						CreatedOnToolsVersion = 6.3.1;
						TestTargetID = 638CDF021AEE734B0023A543;
					};
					63EBEAC41B6151AA0097FA42 = {
						CreatedOnToolsVersion = 7.0;
						TestTargetID = 638CDF021AEE734B0023A543;
					};
					63F803A21AB87A8200E4DEE1 = {
						CreatedOnToolsVersion = 6.2;
					};
				};
			};
			buildConfigurationList = 63F8039D1AB87A8200E4DEE1 /* Build configuration list for PBXProject "PromiseKit" */;
			compatibilityVersion = "Xcode 3.2";
			developmentRegion = English;
			hasScannedForEncodings = 0;
			knownRegions = (
				en,
				Base,
			);
			mainGroup = 63F803991AB87A8200E4DEE1;
			productRefGroup = 63F803A41AB87A8200E4DEE1 /* … */;
			projectDirPath = "";
			projectRoot = "";
			targets = (
				63F803A21AB87A8200E4DEE1 /* PMKiOS */,
				63F803C21AB89A0F00E4DEE1 /* PMKOSX */,
				63CD9A461BB102EE008D916F /* PMKwatchOS */,
				6388E1A11AD315F90074D85B /* PMKTests */,
				63533B321AE57A9300C10972 /* PMKAPlusTests */,
				638E0ED41AEF16530052E28F /* PMKiOSCategoryTests */,
				63CA14481AE9FBD000223904 /* PMKOSXCategoryTests */,
				638CDF021AEE734B0023A543 /* PMKiOSUITestsHost */,
				63EBEAC41B6151AA0097FA42 /* PMKiOSUITests */,
			);
		};
/* End PBXProject section */

/* Begin PBXResourcesBuildPhase section */
		638CDF011AEE734B0023A543 /* Resources */ = {
			isa = PBXResourcesBuildPhase;
			buildActionMask = 2147483647;
			files = (
				638AF9421B62B2110045C3E8 /* Default-568h@2x.png in Resources */,
			);
			runOnlyForDeploymentPostprocessing = 0;
		};
		63EBEAC31B6151AA0097FA42 /* Resources */ = {
			isa = PBXResourcesBuildPhase;
			buildActionMask = 2147483647;
			files = (
			);
			runOnlyForDeploymentPostprocessing = 0;
		};
/* End PBXResourcesBuildPhase section */

/* Begin PBXShellScriptBuildPhase section */
		63BCB8BC1AD31F00000AF3D0 /* ShellScript */ = {
			isa = PBXShellScriptBuildPhase;
			buildActionMask = 2147483647;
			files = (
			);
			inputPaths = (
			);
			outputPaths = (
			);
			runOnlyForDeploymentPostprocessing = 0;
			shellPath = /bin/sh;
			shellScript = "cd $BUILT_PRODUCTS_DIR/$EXECUTABLE_FOLDER_PATH\nln -sf ../Frameworks";
		};
		63CA14891AEA932000223904 /* ShellScript */ = {
			isa = PBXShellScriptBuildPhase;
			buildActionMask = 2147483647;
			files = (
			);
			inputPaths = (
			);
			outputPaths = (
			);
			runOnlyForDeploymentPostprocessing = 0;
			shellPath = /bin/sh;
			shellScript = "cd $BUILT_PRODUCTS_DIR/$EXECUTABLE_FOLDER_PATH\nln -sf ../Frameworks";
		};
		63CA148B1AEA932C00223904 /* ShellScript */ = {
			isa = PBXShellScriptBuildPhase;
			buildActionMask = 2147483647;
			files = (
			);
			inputPaths = (
			);
			outputPaths = (
			);
			runOnlyForDeploymentPostprocessing = 0;
			shellPath = /bin/sh;
			shellScript = "cd $BUILT_PRODUCTS_DIR/$EXECUTABLE_FOLDER_PATH\nln -sf ../Frameworks";
		};
/* End PBXShellScriptBuildPhase section */

/* Begin PBXSourcesBuildPhase section */
		63533B2F1AE57A9300C10972 /* Sources */ = {
			isa = PBXSourcesBuildPhase;
			buildActionMask = 2147483647;
			files = (
				6388BC7E1B71B19D003DECE2 /* 0.0.0.swift in Sources */,
				63CA14801AEA930C00223904 /* 2.1.2.swift in Sources */,
				63CA14811AEA930C00223904 /* 2.1.3.swift in Sources */,
				63CA14821AEA930C00223904 /* 2.2.2.swift in Sources */,
				63BA902A1B730A5D0069E66C /* 2.3.1.swift in Sources */,
				63CA14831AEA930C00223904 /* 2.2.3.swift in Sources */,
				63CA14841AEA930C00223904 /* 2.2.4.swift in Sources */,
				63CA14851AEA930C00223904 /* 2.2.6.swift in Sources */,
				63BA90271B72F7BA0069E66C /* 2.2.7.swift in Sources */,
				63CA14861AEA930C00223904 /* 2.3.2.swift in Sources */,
				63BA90291B72F7C40069E66C /* 2.3.3.swift in Sources */,
				63CA14881AEA930C00223904 /* 2.3.4.swift in Sources */,
			);
			runOnlyForDeploymentPostprocessing = 0;
		};
		6388E19E1AD315F90074D85B /* Sources */ = {
			isa = PBXSourcesBuildPhase;
			buildActionMask = 2147483647;
			files = (
				638D02781AEC06430038201C /* after.test.swift in Sources */,
				635D0D761ADDA2EA00CC0406 /* AnyPromise.test.m in Sources */,
				63DEC3581B41C217002F0FB4 /* bridging.test.m in Sources */,
				631A51BC1B29E7E90018606D /* bridging.test.swift in Sources */,
				63015EF51B41C7F000D03D4D /* ErrorUnhandler.test.m in Sources */,
				63772C9C1AF09B8A00ED2F59 /* ErrorUnhandler.test.swift in Sources */,
				63DEC3551B41C0B8002F0FB4 /* hang.test.m in Sources */,
				63DEC3521B41BDD2002F0FB4 /* join.test.m in Sources */,
				63DEC34F1B41BD25002F0FB4 /* PMKManifold.test.m in Sources */,
				6302AD401AEF55A4001F0069 /* Promise.test.swift in Sources */,
				63A5389A1B741F0A002BB8E6 /* AnyPromise.test.swift in Sources */,
				6388E1B21AD316CB0074D85B /* race.test.swift in Sources */,
				635121511B0A585B008ED696 /* when.test.m in Sources */,
				6388E1AF1AD316690074D85B /* when.test.swift in Sources */,
				6388E1B31AD316CB0074D85B /* zalgo.test.swift in Sources */,
			);
			runOnlyForDeploymentPostprocessing = 0;
		};
		638CDEFF1AEE734B0023A543 /* Sources */ = {
			isa = PBXSourcesBuildPhase;
			buildActionMask = 2147483647;
			files = (
				638AF9411B62B2110045C3E8 /* app.swift in Sources */,
				638AF8BA1B62AD880045C3E8 /* ALAssetsLibrary+Promise.swift in Sources */,
				63B4BB7B1B62D7EA004FA613 /* SLComposeViewController+Promise.swift in Sources */,
				634171B81B6155C200962B4A /* UIViewController+Promise.swift in Sources */,
			);
			runOnlyForDeploymentPostprocessing = 0;
		};
		638E0ED11AEF16530052E28F /* Sources */ = {
			isa = PBXSourcesBuildPhase;
			buildActionMask = 2147483647;
			files = (
				638AF8BC1B62B1AF0045C3E8 /* ACAccountStore+AnyPromise.m in Sources */,
				638AF9691B62B8370045C3E8 /* utils.swift in Sources */,
				638AF8BD1B62B1AF0045C3E8 /* ACAccountStore+Promise.swift in Sources */,
				638AF8BE1B62B1AF0045C3E8 /* ABAddressBookRequestAccess+Promise.swift in Sources */,
				638AF8BF1B62B1AF0045C3E8 /* ALAssetsLibrary+Promise.swift in Sources */,
				638AF8C11B62B1AF0045C3E8 /* AVAudioSession+AnyPromise.m in Sources */,
				638AF8C21B62B1AF0045C3E8 /* AVAudioSession+Promise.swift in Sources */,
				638AF8C41B62B1AF0045C3E8 /* CKContainer+AnyPromise.m in Sources */,
				638AF8C51B62B1AF0045C3E8 /* CKContainer+Promise.swift in Sources */,
				638AF8C71B62B1AF0045C3E8 /* CKDatabase+AnyPromise.m in Sources */,
				638AF8C81B62B1AF0045C3E8 /* CKDatabase+Promise.swift in Sources */,
				638AF8CA1B62B1AF0045C3E8 /* CLGeocoder+AnyPromise.m in Sources */,
				638AF8CB1B62B1AF0045C3E8 /* CLGeocoder+Promise.swift in Sources */,
				638AF8CD1B62B1AF0045C3E8 /* CLLocationManager+AnyPromise.m in Sources */,
				638AF8CE1B62B1AF0045C3E8 /* CLLocationManager+Promise.swift in Sources */,
				638AF8CF1B62B1AF0045C3E8 /* afterlife.swift in Sources */,
				6391FD251B62E0FF00671798 /* TestUIImagePickerController.swift in Sources */,
				638AF8D21B62B1AF0045C3E8 /* NSNotificationCenter+AnyPromise.m in Sources */,
				638AF8D31B62B1AF0045C3E8 /* NSNotificationCenter+Promise.swift in Sources */,
				638AF8D81B62B1AF0045C3E8 /* NSURLConnection+AnyPromise.m in Sources */,
				638AF8D91B62B1AF0045C3E8 /* NSURLConnection+Promise.swift in Sources */,
				638AF8DA1B62B1AF0045C3E8 /* NSObject+Promise.swift in Sources */,
				638AF8DB1B62B1AF0045C3E8 /* NSURLSession+Promise.swift in Sources */,
				638AF8DD1B62B1AF0045C3E8 /* MKDirections+AnyPromise.m in Sources */,
				638AF8DE1B62B1AF0045C3E8 /* MKDirections+Promise.swift in Sources */,
				638AF8E01B62B1AF0045C3E8 /* MKMapSnapshotter+AnyPromise.m in Sources */,
				638AF8E11B62B1AF0045C3E8 /* MKMapSnapshotter+Promise.swift in Sources */,
				638AF8E21B62B1AF0045C3E8 /* MFMailComposeViewController+Promise.swift in Sources */,
				638AF8E31B62B1AF0045C3E8 /* MFMessageComposeViewController+Promise.swift in Sources */,
				638AF8E41B62B1AF0045C3E8 /* PHPhotoLibrary+Promise.swift in Sources */,
				638AF8E61B62B1AF0045C3E8 /* CALayer+AnyPromise.m in Sources */,
				638AF8E71B62B1AF0045C3E8 /* SLComposeViewController+Promise.swift in Sources */,
				638AF8E91B62B1AF0045C3E8 /* SLRequest+AnyPromise.m in Sources */,
				638AF8EA1B62B1AF0045C3E8 /* SLRequest+Promise.swift in Sources */,
				638AF8EC1B62B1AF0045C3E8 /* SKRequest+AnyPromise.m in Sources */,
				638AF8ED1B62B1AF0045C3E8 /* SKRequest+Promise.swift in Sources */,
				638AF8EF1B62B1AF0045C3E8 /* SCNetworkReachability+AnyPromise.m in Sources */,
				638AF8F11B62B1AF0045C3E8 /* UIActionSheet+AnyPromise.m in Sources */,
				638AF8F21B62B1AF0045C3E8 /* UIActionSheet+Promise.swift in Sources */,
				638AF8F41B62B1AF0045C3E8 /* UIAlertView+AnyPromise.m in Sources */,
				638AF8F51B62B1AF0045C3E8 /* UIAlertView+Promise.swift in Sources */,
				638AF8F61B62B1AF0045C3E8 /* PMKAlertController.swift in Sources */,
				638AF8F81B62B1AF0045C3E8 /* UIView+AnyPromise.m in Sources */,
				638AF8F91B62B1AF0045C3E8 /* UIView+Promise.swift in Sources */,
				638AF8FB1B62B1AF0045C3E8 /* UIViewController+AnyPromise.m in Sources */,
				638AF8FC1B62B1AF0045C3E8 /* UIViewController+Promise.swift in Sources */,
				638AF9481B62B7230045C3E8 /* TestAccounts.swift in Sources */,
				638AF9491B62B7230045C3E8 /* TestAddressBook.swift in Sources */,
				638AF94A1B62B7230045C3E8 /* TestAVFoundation.m in Sources */,
				638AF94B1B62B7230045C3E8 /* TestAVFoundation.swift in Sources */,
				638AF94C1B62B7230045C3E8 /* utils.m in Sources */,
				638AF94D1B62B7230045C3E8 /* TestCloudKit.swift in Sources */,
				638AF94F1B62B7230045C3E8 /* TestCoreLocation.swift in Sources */,
				638AF9501B62B7230045C3E8 /* TestMessageUI.m in Sources */,
				638AF9521B62B7230045C3E8 /* TestNSURLConnection.m in Sources */,
				638AF9531B62B7230045C3E8 /* TestNSURLConnection.swift in Sources */,
				638AF9671B62B7DE0045C3E8 /* TestMessageUI.swift in Sources */,
				638AF9541B62B7230045C3E8 /* TestNSNotificationCenter.swift in Sources */,
				638AF9551B62B7230045C3E8 /* TestNSObject.swift in Sources */,
				638AF9561B62B7230045C3E8 /* TestMapKit.swift in Sources */,
				638AF9571B62B7230045C3E8 /* TestQuartzCore.m in Sources */,
				638AF95A1B62B7230045C3E8 /* TestSocial.m in Sources */,
				638AF95B1B62B7230045C3E8 /* TestSocial.swift in Sources */,
				638AF95C1B62B7230045C3E8 /* TestStoreKit.m in Sources */,
				638AF95D1B62B7230045C3E8 /* TestStoreKit.swift in Sources */,
				638AF95E1B62B7230045C3E8 /* TestUIActionSheet.m in Sources */,
				638AF95F1B62B7230045C3E8 /* TestUIActionSheet.swift in Sources */,
				638AF9601B62B7230045C3E8 /* TestUIAlertView.m in Sources */,
				638AF9611B62B7230045C3E8 /* TestUIAlertView.swift in Sources */,
				638AF9641B62B7230045C3E8 /* TestUIViewController.m in Sources */,
				638AF9651B62B7230045C3E8 /* TestUIViewController.swift in Sources */,
			);
			runOnlyForDeploymentPostprocessing = 0;
		};
		63CA144B1AE9FBD000223904 /* Sources */ = {
			isa = PBXSourcesBuildPhase;
			buildActionMask = 2147483647;
			files = (
				638AF9111B62B1D80045C3E8 /* afterlife.swift in Sources */,
				638AF8FE1B62B1D80045C3E8 /* ACAccountStore+AnyPromise.m in Sources */,
				638AF8FF1B62B1D80045C3E8 /* ACAccountStore+Promise.swift in Sources */,
				638AF9061B62B1D80045C3E8 /* CKContainer+AnyPromise.m in Sources */,
				638AF9071B62B1D80045C3E8 /* CKContainer+Promise.swift in Sources */,
				638AF9091B62B1D80045C3E8 /* CKDatabase+AnyPromise.m in Sources */,
				638AF90A1B62B1D80045C3E8 /* CKDatabase+Promise.swift in Sources */,
				638AF90C1B62B1D80045C3E8 /* CLGeocoder+AnyPromise.m in Sources */,
				638AF90D1B62B1D80045C3E8 /* CLGeocoder+Promise.swift in Sources */,
				638AF90F1B62B1D80045C3E8 /* CLLocationManager+AnyPromise.m in Sources */,
				638AF9101B62B1D80045C3E8 /* CLLocationManager+Promise.swift in Sources */,
				638AF9141B62B1D80045C3E8 /* NSNotificationCenter+AnyPromise.m in Sources */,
				638AF9151B62B1D80045C3E8 /* NSNotificationCenter+Promise.swift in Sources */,
				638AF9171B62B1D80045C3E8 /* NSTask+AnyPromise.m in Sources */,
				638AF9181B62B1D80045C3E8 /* NSTask+Promise.swift in Sources */,
				638AF91A1B62B1D80045C3E8 /* NSURLConnection+AnyPromise.m in Sources */,
				638AF91B1B62B1D80045C3E8 /* NSURLConnection+Promise.swift in Sources */,
				638AF91C1B62B1D80045C3E8 /* NSObject+Promise.swift in Sources */,
				638AF91D1B62B1D80045C3E8 /* NSURLSession+Promise.swift in Sources */,
				638AF91F1B62B1D80045C3E8 /* MKDirections+AnyPromise.m in Sources */,
				639CAADE1B7DBA8000774D54 /* BFTask+Promise.swift in Sources */,
				638AF9201B62B1D80045C3E8 /* MKDirections+Promise.swift in Sources */,
				638AF9221B62B1D80045C3E8 /* MKMapSnapshotter+AnyPromise.m in Sources */,
				638AF9231B62B1D80045C3E8 /* MKMapSnapshotter+Promise.swift in Sources */,
				638AF9281B62B1D80045C3E8 /* CALayer+AnyPromise.m in Sources */,
				638AF92B1B62B1D80045C3E8 /* SLRequest+AnyPromise.m in Sources */,
				638AF92C1B62B1D80045C3E8 /* SLRequest+Promise.swift in Sources */,
				638AF92E1B62B1D90045C3E8 /* SKRequest+AnyPromise.m in Sources */,
				638AF92F1B62B1D90045C3E8 /* SKRequest+Promise.swift in Sources */,
				638AF9311B62B1D90045C3E8 /* SCNetworkReachability+AnyPromise.m in Sources */,
				6333692D1B62F4FB00D55494 /* TestAccounts.swift in Sources */,
				633369311B62F4FB00D55494 /* TestCloudKit.swift in Sources */,
				633369321B62F4FB00D55494 /* TestCoreLocation.swift in Sources */,
				633369351B62F4FB00D55494 /* TestNSURLConnection.m in Sources */,
				633369361B62F4FB00D55494 /* TestNSURLConnection.swift in Sources */,
				633369371B62F4FB00D55494 /* TestNSNotificationCenter.swift in Sources */,
				633369381B62F4FB00D55494 /* TestNSObject.swift in Sources */,
				633369391B62F4FB00D55494 /* TestNSTask.swift in Sources */,
				6333693A1B62F4FB00D55494 /* TestMapKit.swift in Sources */,
				6333693B1B62F4FB00D55494 /* TestQuartzCore.m in Sources */,
				6333693C1B62F4FB00D55494 /* TestSocial.m in Sources */,
				6333693D1B62F4FB00D55494 /* TestSocial.swift in Sources */,
				63877E721B792C680042195F /* TestNSURLSession.swift in Sources */,
				6333693E1B62F4FB00D55494 /* TestStoreKit.m in Sources */,
				6333693F1B62F4FB00D55494 /* TestStoreKit.swift in Sources */,
				633369411B62F70200D55494 /* utils.m in Sources */,
				633369401B62F64A00D55494 /* utils.swift in Sources */,
			);
			runOnlyForDeploymentPostprocessing = 0;
		};
		63CD9A471BB102EE008D916F /* Sources */ = {
			isa = PBXSourcesBuildPhase;
			buildActionMask = 2147483647;
			files = (
				63CD9A481BB102EE008D916F /* after.m in Sources */,
				63CD9A491BB102EE008D916F /* after.swift in Sources */,
				63CD9A4A1BB102EE008D916F /* AnyPromise.m in Sources */,
				63CD9A4B1BB102EE008D916F /* AnyPromise.swift in Sources */,
				63CD9A4C1BB102EE008D916F /* dispatch_promise.m in Sources */,
				63CD9A4D1BB102EE008D916F /* dispatch_promise.swift in Sources */,
				63CD9A4E1BB102EE008D916F /* Error.swift in Sources */,
				63CD9A4F1BB102EE008D916F /* hang.m in Sources */,
				63CD9A501BB102EE008D916F /* join.m in Sources */,
				63CD9A511BB102EE008D916F /* URLDataPromise.swift in Sources */,
				63CD9A521BB102EE008D916F /* Promise.swift in Sources */,
				63CD9A531BB102EE008D916F /* Promise+Properties.swift in Sources */,
				63CD9A541BB102EE008D916F /* race.swift in Sources */,
				63CD9A551BB102EE008D916F /* State.swift in Sources */,
				63CD9A561BB102EE008D916F /* when.m in Sources */,
				63CD9A571BB102EE008D916F /* join.swift in Sources */,
				63CD9A581BB102EE008D916F /* when.swift in Sources */,
			);
			runOnlyForDeploymentPostprocessing = 0;
		};
		63EBEAC11B6151AA0097FA42 /* Sources */ = {
			isa = PBXSourcesBuildPhase;
			buildActionMask = 2147483647;
			files = (
				6391FD231B62DEB300671798 /* UIViewController+Promise.swift in Sources */,
				638AF9441B62B2310045C3E8 /* TestUIImagePickerController.swift in Sources */,
				63B4BB7E1B62D8B9004FA613 /* TestSLComposeViewController.swift in Sources */,
				6391FD2A1B62EC6700671798 /* utils.swift in Sources */,
			);
			runOnlyForDeploymentPostprocessing = 0;
		};
		63F8039E1AB87A8200E4DEE1 /* Sources */ = {
			isa = PBXSourcesBuildPhase;
			buildActionMask = 2147483647;
			files = (
				63A60E201AFD795B00C4E692 /* after.m in Sources */,
				63075EBE1AD0EDB3002C46A0 /* after.swift in Sources */,
				63A157721ABB59D00002A421 /* AnyPromise.m in Sources */,
				63A1576B1ABB32EB0002A421 /* AnyPromise.swift in Sources */,
				63196AC51AFD936300555BCD /* dispatch_promise.m in Sources */,
				63196AC71AFD936300555BCD /* dispatch_promise.swift in Sources */,
				635D0D7B1ADDB11400CC0406 /* Error.swift in Sources */,
				63314ADA1AEDDC070071B6F5 /* hang.m in Sources */,
				63314ADC1AEDDC070071B6F5 /* join.m in Sources */,
				63E36A191B791BB2009BAFBF /* URLDataPromise.swift in Sources */,
				63F803C01AB87A9500E4DEE1 /* Promise.swift in Sources */,
				639A12711AB9F941002E5C24 /* Promise+Properties.swift in Sources */,
				63075EC51AD10471002C46A0 /* race.swift in Sources */,
				63BF9DD01AB9E4850049EA39 /* State.swift in Sources */,
				63314ADE1AEDDC070071B6F5 /* when.m in Sources */,
				6339D2021B34B64C00983965 /* join.swift in Sources */,
				63075EC11AD0F097002C46A0 /* when.swift in Sources */,
			);
			runOnlyForDeploymentPostprocessing = 0;
		};
		63F803C31AB89A0F00E4DEE1 /* Sources */ = {
			isa = PBXSourcesBuildPhase;
			buildActionMask = 2147483647;
			files = (
				63196AC91AFD9F6E00555BCD /* after.m in Sources */,
				63075EBF1AD0EDB3002C46A0 /* after.swift in Sources */,
				63A157731ABB59D00002A421 /* AnyPromise.m in Sources */,
				63A1576C1ABB34250002A421 /* AnyPromise.swift in Sources */,
				63196AC61AFD936300555BCD /* dispatch_promise.m in Sources */,
				63196AC81AFD936300555BCD /* dispatch_promise.swift in Sources */,
				635D0D7C1ADDB11400CC0406 /* Error.swift in Sources */,
				63314ADB1AEDDC070071B6F5 /* hang.m in Sources */,
				63314ADD1AEDDC070071B6F5 /* join.m in Sources */,
				63E36A1A1B791BB2009BAFBF /* URLDataPromise.swift in Sources */,
				63F803C41AB89A0F00E4DEE1 /* Promise.swift in Sources */,
				639A12721AB9F997002E5C24 /* Promise+Properties.swift in Sources */,
				63075EC61AD10471002C46A0 /* race.swift in Sources */,
				63BF9DD11AB9E5C60049EA39 /* State.swift in Sources */,
				63314ADF1AEDDC070071B6F5 /* when.m in Sources */,
				6339D2031B34B64C00983965 /* join.swift in Sources */,
				63075EC21AD0F097002C46A0 /* when.swift in Sources */,
			);
			runOnlyForDeploymentPostprocessing = 0;
		};
/* End PBXSourcesBuildPhase section */

/* Begin PBXTargetDependency section */
		634171B71B6155B700962B4A /* PBXTargetDependency */ = {
			isa = PBXTargetDependency;
			target = 63F803A21AB87A8200E4DEE1 /* PMKiOS */;
			targetProxy = 634171B61B6155B700962B4A /* PBXContainerItemProxy */;
		};
		63533B3B1AE57A9300C10972 /* PBXTargetDependency */ = {
			isa = PBXTargetDependency;
			target = 63F803C21AB89A0F00E4DEE1 /* PMKOSX */;
			targetProxy = 63533B3A1AE57A9300C10972 /* PBXContainerItemProxy */;
		};
		638AF9461B62B6870045C3E8 /* PBXTargetDependency */ = {
			isa = PBXTargetDependency;
			target = 638CDF021AEE734B0023A543 /* PMKiOSUITestsHost */;
			targetProxy = 638AF9451B62B6870045C3E8 /* PBXContainerItemProxy */;
		};
		638E0EDD1AEF16530052E28F /* PBXTargetDependency */ = {
			isa = PBXTargetDependency;
			target = 63F803A21AB87A8200E4DEE1 /* PMKiOS */;
			targetProxy = 638E0EDC1AEF16530052E28F /* PBXContainerItemProxy */;
		};
		63CA14491AE9FBD000223904 /* PBXTargetDependency */ = {
			isa = PBXTargetDependency;
			target = 63F803C21AB89A0F00E4DEE1 /* PMKOSX */;
			targetProxy = 63CA144A1AE9FBD000223904 /* PBXContainerItemProxy */;
		};
		63EBEACB1B6151AA0097FA42 /* PBXTargetDependency */ = {
			isa = PBXTargetDependency;
			target = 638CDF021AEE734B0023A543 /* PMKiOSUITestsHost */;
			targetProxy = 63EBEACA1B6151AA0097FA42 /* PBXContainerItemProxy */;
		};
/* End PBXTargetDependency section */

/* Begin XCBuildConfiguration section */
		63533B3D1AE57A9300C10972 /* Debug */ = {
			isa = XCBuildConfiguration;
			buildSettings = {
				COMBINE_HIDPI_IMAGES = YES;
				DEBUG_INFORMATION_FORMAT = dwarf;
				EMBEDDED_CONTENT_CONTAINS_SWIFT = YES;
				FRAMEWORK_SEARCH_PATHS = (
					"$(DEVELOPER_FRAMEWORKS_DIR)",
					"$(inherited)",
				);
				GCC_NO_COMMON_BLOCKS = YES;
				GCC_PREPROCESSOR_DEFINITIONS = (
					"DEBUG=1",
					"$(inherited)",
				);
				LD_RUNPATH_SEARCH_PATHS = "$(inherited) @executable_path/../Frameworks @loader_path/../Frameworks";
				MACOSX_DEPLOYMENT_TARGET = 10.10;
				PRODUCT_BUNDLE_IDENTIFIER = "org.promisekit.$(PRODUCT_NAME:rfc1034identifier)";
				PRODUCT_NAME = "$(TARGET_NAME)";
				SDKROOT = macosx;
			};
			name = Debug;
		};
		63533B3E1AE57A9300C10972 /* Release */ = {
			isa = XCBuildConfiguration;
			buildSettings = {
				COMBINE_HIDPI_IMAGES = YES;
				DEBUG_INFORMATION_FORMAT = "dwarf-with-dsym";
				EMBEDDED_CONTENT_CONTAINS_SWIFT = YES;
				FRAMEWORK_SEARCH_PATHS = (
					"$(DEVELOPER_FRAMEWORKS_DIR)",
					"$(inherited)",
				);
				GCC_NO_COMMON_BLOCKS = YES;
				LD_RUNPATH_SEARCH_PATHS = "$(inherited) @executable_path/../Frameworks @loader_path/../Frameworks";
				MACOSX_DEPLOYMENT_TARGET = 10.10;
				PRODUCT_BUNDLE_IDENTIFIER = "org.promisekit.$(PRODUCT_NAME:rfc1034identifier)";
				PRODUCT_NAME = "$(TARGET_NAME)";
				SDKROOT = macosx;
			};
			name = Release;
		};
		6388E1AC1AD315F90074D85B /* Debug */ = {
			isa = XCBuildConfiguration;
			buildSettings = {
				CLANG_ENABLE_MODULES = YES;
				COMBINE_HIDPI_IMAGES = YES;
				DEBUG_INFORMATION_FORMAT = "dwarf-with-dsym";
				EMBEDDED_CONTENT_CONTAINS_SWIFT = YES;
				FRAMEWORK_SEARCH_PATHS = (
					"$(inherited)",
					"$(PROJECT_DIR)/Carthage/Build/Mac",
				);
				GCC_NO_COMMON_BLOCKS = YES;
				GCC_PREPROCESSOR_DEFINITIONS = (
					"DEBUG=1",
					"$(inherited)",
				);
				IPHONEOS_DEPLOYMENT_TARGET = 8.3;
				LD_RUNPATH_SEARCH_PATHS = "$(inherited) @executable_path/Frameworks @loader_path/Frameworks";
				PRODUCT_BUNDLE_IDENTIFIER = "org.promisekit.$(PRODUCT_NAME:rfc1034identifier)";
				PRODUCT_NAME = "$(TARGET_NAME)";
				SDKROOT = macosx;
				SWIFT_OBJC_BRIDGING_HEADER = Tests/CorePromise/bridge.h;
				SWIFT_OPTIMIZATION_LEVEL = "-Onone";
			};
			name = Debug;
		};
		6388E1AD1AD315F90074D85B /* Release */ = {
			isa = XCBuildConfiguration;
			buildSettings = {
				CLANG_ENABLE_MODULES = YES;
				COMBINE_HIDPI_IMAGES = YES;
				DEBUG_INFORMATION_FORMAT = "dwarf-with-dsym";
				EMBEDDED_CONTENT_CONTAINS_SWIFT = YES;
				FRAMEWORK_SEARCH_PATHS = (
					"$(inherited)",
					"$(PROJECT_DIR)/Carthage/Build/Mac",
				);
				GCC_NO_COMMON_BLOCKS = YES;
				IPHONEOS_DEPLOYMENT_TARGET = 8.3;
				LD_RUNPATH_SEARCH_PATHS = "$(inherited) @executable_path/Frameworks @loader_path/Frameworks";
				PRODUCT_BUNDLE_IDENTIFIER = "org.promisekit.$(PRODUCT_NAME:rfc1034identifier)";
				PRODUCT_NAME = "$(TARGET_NAME)";
				SDKROOT = macosx;
				SWIFT_OBJC_BRIDGING_HEADER = Tests/CorePromise/bridge.h;
			};
			name = Release;
		};
		638CDF1F1AEE734B0023A543 /* Debug */ = {
			isa = XCBuildConfiguration;
			buildSettings = {
				CLANG_ENABLE_MODULES = YES;
				CODE_SIGN_ENTITLEMENTS = Tests/Entitlements.plist;
				CODE_SIGN_IDENTITY = "iPhone Developer";
				"CODE_SIGN_IDENTITY[sdk=iphoneos*]" = "iPhone Developer";
				DEBUG_INFORMATION_FORMAT = "dwarf-with-dsym";
				EMBEDDED_CONTENT_CONTAINS_SWIFT = YES;
				GCC_NO_COMMON_BLOCKS = YES;
				GCC_PREPROCESSOR_DEFINITIONS = (
					"DEBUG=1",
					"$(inherited)",
				);
				IPHONEOS_DEPLOYMENT_TARGET = 8.3;
				LD_RUNPATH_SEARCH_PATHS = "$(inherited) @executable_path/Frameworks";
				PRODUCT_BUNDLE_IDENTIFIER = "org.promisekit.$(PRODUCT_NAME:rfc1034identifier)";
				PRODUCT_BUNDLE_PACKAGE_TYPE = APPL;
				PRODUCT_NAME = "$(TARGET_NAME)";
				SWIFT_OPTIMIZATION_LEVEL = "-Onone";
			};
			name = Debug;
		};
		638CDF201AEE734B0023A543 /* Release */ = {
			isa = XCBuildConfiguration;
			buildSettings = {
				CLANG_ENABLE_MODULES = YES;
				CODE_SIGN_ENTITLEMENTS = Tests/Entitlements.plist;
				CODE_SIGN_IDENTITY = "iPhone Developer";
				"CODE_SIGN_IDENTITY[sdk=iphoneos*]" = "iPhone Developer";
				DEBUG_INFORMATION_FORMAT = "dwarf-with-dsym";
				EMBEDDED_CONTENT_CONTAINS_SWIFT = YES;
				GCC_NO_COMMON_BLOCKS = YES;
				IPHONEOS_DEPLOYMENT_TARGET = 8.3;
				LD_RUNPATH_SEARCH_PATHS = "$(inherited) @executable_path/Frameworks";
				PRODUCT_BUNDLE_IDENTIFIER = "org.promisekit.$(PRODUCT_NAME:rfc1034identifier)";
				PRODUCT_BUNDLE_PACKAGE_TYPE = APPL;
				PRODUCT_NAME = "$(TARGET_NAME)";
			};
			name = Release;
		};
		638E0EDF1AEF16530052E28F /* Debug */ = {
			isa = XCBuildConfiguration;
			buildSettings = {
				DEBUG_INFORMATION_FORMAT = "dwarf-with-dsym";
				FRAMEWORK_SEARCH_PATHS = (
					"$(inherited)",
					"$(PROJECT_DIR)/Carthage/Build/iOS",
				);
				GCC_NO_COMMON_BLOCKS = YES;
				GCC_PREPROCESSOR_DEFINITIONS = (
					"DEBUG=1",
					"$(inherited)",
				);
				IPHONEOS_DEPLOYMENT_TARGET = 8.3;
				LD_RUNPATH_SEARCH_PATHS = "$(inherited) @executable_path/Frameworks @loader_path/Frameworks";
				PRODUCT_BUNDLE_IDENTIFIER = "org.promisekit.$(PRODUCT_NAME:rfc1034identifier)";
				PRODUCT_NAME = "$(TARGET_NAME)";
				SWIFT_OBJC_BRIDGING_HEADER = Tests/Categories/bridge.h;
				TEST_HOST = "$(BUILT_PRODUCTS_DIR)/PMKiOSUITestsHost.app/PMKiOSUITestsHost";
				WARNING_CFLAGS = "-w";
			};
			name = Debug;
		};
		638E0EE01AEF16530052E28F /* Release */ = {
			isa = XCBuildConfiguration;
			buildSettings = {
				DEBUG_INFORMATION_FORMAT = "dwarf-with-dsym";
				FRAMEWORK_SEARCH_PATHS = (
					"$(inherited)",
					"$(PROJECT_DIR)/Carthage/Build/iOS",
				);
				GCC_NO_COMMON_BLOCKS = YES;
				IPHONEOS_DEPLOYMENT_TARGET = 8.3;
				LD_RUNPATH_SEARCH_PATHS = "$(inherited) @executable_path/Frameworks @loader_path/Frameworks";
				PRODUCT_BUNDLE_IDENTIFIER = "org.promisekit.$(PRODUCT_NAME:rfc1034identifier)";
				PRODUCT_NAME = "$(TARGET_NAME)";
				SWIFT_OBJC_BRIDGING_HEADER = Tests/Categories/bridge.h;
				TEST_HOST = "$(BUILT_PRODUCTS_DIR)/PMKiOSUITestsHost.app/PMKiOSUITestsHost";
				WARNING_CFLAGS = "-w";
			};
			name = Release;
		};
		63CA14551AE9FBD000223904 /* Debug */ = {
			isa = XCBuildConfiguration;
			buildSettings = {
				COMBINE_HIDPI_IMAGES = YES;
				DEBUG_INFORMATION_FORMAT = dwarf;
				EMBEDDED_CONTENT_CONTAINS_SWIFT = YES;
				FRAMEWORK_SEARCH_PATHS = (
					"$(DEVELOPER_FRAMEWORKS_DIR)",
					"$(inherited)",
					"$(PROJECT_DIR)/Carthage/Build/Mac",
				);
				GCC_NO_COMMON_BLOCKS = YES;
				GCC_PREPROCESSOR_DEFINITIONS = (
					"DEBUG=1",
					"$(inherited)",
				);
				LD_RUNPATH_SEARCH_PATHS = "$(inherited) @executable_path/../Frameworks @loader_path/../Frameworks";
				MACOSX_DEPLOYMENT_TARGET = 10.10;
				PRODUCT_BUNDLE_IDENTIFIER = "org.promisekit.$(PRODUCT_NAME:rfc1034identifier)";
				PRODUCT_NAME = "$(TARGET_NAME)";
				SDKROOT = macosx;
				SWIFT_OBJC_BRIDGING_HEADER = Tests/Categories/bridge.h;
				WARNING_CFLAGS = "-w";
			};
			name = Debug;
		};
		63CA14561AE9FBD000223904 /* Release */ = {
			isa = XCBuildConfiguration;
			buildSettings = {
				COMBINE_HIDPI_IMAGES = YES;
				DEBUG_INFORMATION_FORMAT = "dwarf-with-dsym";
				EMBEDDED_CONTENT_CONTAINS_SWIFT = YES;
				FRAMEWORK_SEARCH_PATHS = (
					"$(DEVELOPER_FRAMEWORKS_DIR)",
					"$(inherited)",
					"$(PROJECT_DIR)/Carthage/Build/Mac",
				);
				GCC_NO_COMMON_BLOCKS = YES;
				LD_RUNPATH_SEARCH_PATHS = "$(inherited) @executable_path/../Frameworks @loader_path/../Frameworks";
				MACOSX_DEPLOYMENT_TARGET = 10.10;
				PRODUCT_BUNDLE_IDENTIFIER = "org.promisekit.$(PRODUCT_NAME:rfc1034identifier)";
				PRODUCT_NAME = "$(TARGET_NAME)";
				SDKROOT = macosx;
				SWIFT_OBJC_BRIDGING_HEADER = Tests/Categories/bridge.h;
				WARNING_CFLAGS = "-w";
			};
			name = Release;
		};
		63CD9A601BB102EE008D916F /* Debug */ = {
			isa = XCBuildConfiguration;
			buildSettings = {
				APPLICATION_EXTENSION_API_ONLY = YES;
				CLANG_ENABLE_MODULES = YES;
				CODE_SIGN_IDENTITY = "iPhone Developer";
				DEFINES_MODULE = YES;
				DYLIB_COMPATIBILITY_VERSION = 1;
				DYLIB_CURRENT_VERSION = 1;
				DYLIB_INSTALL_NAME_BASE = "@rpath";
				INSTALL_PATH = "$(LOCAL_LIBRARY_DIR)/Frameworks";
				LD_RUNPATH_SEARCH_PATHS = "$(inherited) @executable_path/Frameworks @loader_path/Frameworks";
				MODULEMAP_FILE = Sources/PMK.modulemap;
				PRODUCT_BUNDLE_PACKAGE_TYPE = FMWK;
				PRODUCT_NAME = PromiseKit;
				SDKROOT = watchos;
				SKIP_INSTALL = YES;
				SWIFT_OPTIMIZATION_LEVEL = "-Onone";
			};
			name = Debug;
		};
		63CD9A611BB102EE008D916F /* Release */ = {
			isa = XCBuildConfiguration;
			buildSettings = {
				APPLICATION_EXTENSION_API_ONLY = YES;
				CLANG_ENABLE_MODULES = YES;
				CODE_SIGN_IDENTITY = "iPhone Developer";
				DEFINES_MODULE = YES;
				DYLIB_COMPATIBILITY_VERSION = 1;
				DYLIB_CURRENT_VERSION = 1;
				DYLIB_INSTALL_NAME_BASE = "@rpath";
				INSTALL_PATH = "$(LOCAL_LIBRARY_DIR)/Frameworks";
				LD_RUNPATH_SEARCH_PATHS = "$(inherited) @executable_path/Frameworks @loader_path/Frameworks";
				MODULEMAP_FILE = Sources/PMK.modulemap;
				PRODUCT_BUNDLE_PACKAGE_TYPE = FMWK;
				PRODUCT_NAME = PromiseKit;
				SDKROOT = watchos;
				SKIP_INSTALL = YES;
			};
			name = Release;
		};
		63EBEACC1B6151AA0097FA42 /* Debug */ = {
			isa = XCBuildConfiguration;
			buildSettings = {
				CLANG_ENABLE_MODULES = YES;
				CODE_SIGN_IDENTITY = "iPhone Developer";
				DEBUG_INFORMATION_FORMAT = dwarf;
				GCC_NO_COMMON_BLOCKS = YES;
				INFOPLIST_FILE = Sources/Info.plist;
				IPHONEOS_DEPLOYMENT_TARGET = 9.0;
				LD_RUNPATH_SEARCH_PATHS = "$(inherited) @executable_path/Frameworks @loader_path/Frameworks";
				PRODUCT_BUNDLE_IDENTIFIER = dev.mxcl.PMKUITests;
				PRODUCT_NAME = "$(TARGET_NAME)";
				PROVISIONING_PROFILE = "";
				SWIFT_OPTIMIZATION_LEVEL = "-Onone";
				TEST_TARGET_NAME = PMKiOSUITestsHost;
				USES_XCTRUNNER = YES;
			};
			name = Debug;
		};
		63EBEACD1B6151AA0097FA42 /* Release */ = {
			isa = XCBuildConfiguration;
			buildSettings = {
				CLANG_ENABLE_MODULES = YES;
				CODE_SIGN_IDENTITY = "iPhone Developer";
				DEBUG_INFORMATION_FORMAT = "dwarf-with-dsym";
				GCC_NO_COMMON_BLOCKS = YES;
				INFOPLIST_FILE = Sources/Info.plist;
				IPHONEOS_DEPLOYMENT_TARGET = 9.0;
				LD_RUNPATH_SEARCH_PATHS = "$(inherited) @executable_path/Frameworks @loader_path/Frameworks";
				PRODUCT_BUNDLE_IDENTIFIER = dev.mxcl.PMKUITests;
				PRODUCT_NAME = "$(TARGET_NAME)";
				PROVISIONING_PROFILE = "";
				TEST_TARGET_NAME = PMKiOSUITestsHost;
				USES_XCTRUNNER = YES;
			};
			name = Release;
		};
		63F803B71AB87A8200E4DEE1 /* Debug */ = {
			isa = XCBuildConfiguration;
			buildSettings = {
				ALWAYS_SEARCH_USER_PATHS = NO;
				CLANG_CXX_LANGUAGE_STANDARD = "gnu++0x";
				CLANG_CXX_LIBRARY = "libc++";
				CLANG_ENABLE_MODULES = YES;
				CLANG_ENABLE_OBJC_ARC = YES;
				CLANG_WARN_BOOL_CONVERSION = YES;
				CLANG_WARN_CONSTANT_CONVERSION = YES;
				CLANG_WARN_DIRECT_OBJC_ISA_USAGE = YES_ERROR;
				CLANG_WARN_EMPTY_BODY = YES;
				CLANG_WARN_ENUM_CONVERSION = YES;
				CLANG_WARN_INT_CONVERSION = YES;
				CLANG_WARN_OBJC_ROOT_CLASS = YES_ERROR;
				CLANG_WARN_UNREACHABLE_CODE = YES;
				CLANG_WARN__DUPLICATE_METHOD_MATCH = YES;
				COPY_PHASE_STRIP = NO;
				CURRENT_PROJECT_VERSION = 3.0.0;
				DYLIB_COMPATIBILITY_VERSION = 1;
				DYLIB_CURRENT_VERSION = 1;
				ENABLE_STRICT_OBJC_MSGSEND = YES;
				ENABLE_TESTABILITY = YES;
				GCC_C_LANGUAGE_STANDARD = gnu99;
				GCC_DYNAMIC_NO_PIC = NO;
				GCC_OPTIMIZATION_LEVEL = 0;
				GCC_PREPROCESSOR_DEFINITIONS = (
					"DEBUG=1",
					"$(inherited)",
				);
				GCC_SYMBOLS_PRIVATE_EXTERN = NO;
				GCC_WARN_64_TO_32_BIT_CONVERSION = YES;
				GCC_WARN_ABOUT_RETURN_TYPE = YES_ERROR;
				GCC_WARN_UNDECLARED_SELECTOR = YES;
				GCC_WARN_UNINITIALIZED_AUTOS = YES_AGGRESSIVE;
				GCC_WARN_UNUSED_FUNCTION = YES;
				GCC_WARN_UNUSED_VARIABLE = YES;
				INFOPLIST_FILE = "$(PROJECT_DIR)/Sources/Info.plist";
				IPHONEOS_DEPLOYMENT_TARGET = 8.0;
				MACOSX_DEPLOYMENT_TARGET = 10.9;
				MTL_ENABLE_DEBUG_INFO = YES;
				ONLY_ACTIVE_ARCH = YES;
				PRODUCT_BUNDLE_IDENTIFIER = org.promisekit;
				PRODUCT_BUNDLE_PACKAGE_TYPE = BNDL;
				SDKROOT = iphoneos;
				SWIFT_INSTALL_OBJC_HEADER = NO;
				SWIFT_OBJC_INTERFACE_HEADER_NAME = "";
				SWIFT_OPTIMIZATION_LEVEL = "-Onone";
				TARGETED_DEVICE_FAMILY = "1,2";
				VERSIONING_SYSTEM = "apple-generic";
				VERSION_INFO_PREFIX = "";
			};
			name = Debug;
		};
		63F803B81AB87A8200E4DEE1 /* Release */ = {
			isa = XCBuildConfiguration;
			buildSettings = {
				ALWAYS_SEARCH_USER_PATHS = NO;
				CLANG_CXX_LANGUAGE_STANDARD = "gnu++0x";
				CLANG_CXX_LIBRARY = "libc++";
				CLANG_ENABLE_MODULES = YES;
				CLANG_ENABLE_OBJC_ARC = YES;
				CLANG_WARN_BOOL_CONVERSION = YES;
				CLANG_WARN_CONSTANT_CONVERSION = YES;
				CLANG_WARN_DIRECT_OBJC_ISA_USAGE = YES_ERROR;
				CLANG_WARN_EMPTY_BODY = YES;
				CLANG_WARN_ENUM_CONVERSION = YES;
				CLANG_WARN_INT_CONVERSION = YES;
				CLANG_WARN_OBJC_ROOT_CLASS = YES_ERROR;
				CLANG_WARN_UNREACHABLE_CODE = YES;
				CLANG_WARN__DUPLICATE_METHOD_MATCH = YES;
				COPY_PHASE_STRIP = NO;
				CURRENT_PROJECT_VERSION = 3.0.0;
				DYLIB_COMPATIBILITY_VERSION = 1;
				DYLIB_CURRENT_VERSION = 1;
				ENABLE_NS_ASSERTIONS = NO;
				ENABLE_STRICT_OBJC_MSGSEND = YES;
				GCC_C_LANGUAGE_STANDARD = gnu99;
				GCC_WARN_64_TO_32_BIT_CONVERSION = YES;
				GCC_WARN_ABOUT_RETURN_TYPE = YES_ERROR;
				GCC_WARN_UNDECLARED_SELECTOR = YES;
				GCC_WARN_UNINITIALIZED_AUTOS = YES_AGGRESSIVE;
				GCC_WARN_UNUSED_FUNCTION = YES;
				GCC_WARN_UNUSED_VARIABLE = YES;
				INFOPLIST_FILE = "$(PROJECT_DIR)/Sources/Info.plist";
				IPHONEOS_DEPLOYMENT_TARGET = 8.0;
				MACOSX_DEPLOYMENT_TARGET = 10.9;
				MTL_ENABLE_DEBUG_INFO = NO;
				PRODUCT_BUNDLE_IDENTIFIER = org.promisekit;
				PRODUCT_BUNDLE_PACKAGE_TYPE = BNDL;
				SDKROOT = iphoneos;
				SWIFT_INSTALL_OBJC_HEADER = NO;
				SWIFT_OBJC_INTERFACE_HEADER_NAME = "";
				TARGETED_DEVICE_FAMILY = "1,2";
				VALIDATE_PRODUCT = YES;
				VERSIONING_SYSTEM = "apple-generic";
				VERSION_INFO_PREFIX = "";
			};
			name = Release;
		};
		63F803BA1AB87A8200E4DEE1 /* Debug */ = {
			isa = XCBuildConfiguration;
			buildSettings = {
				APPLICATION_EXTENSION_API_ONLY = YES;
				CLANG_ENABLE_MODULES = YES;
				CODE_SIGN_IDENTITY = "iPhone Developer";
				DEFINES_MODULE = YES;
				DYLIB_COMPATIBILITY_VERSION = 1;
				DYLIB_CURRENT_VERSION = 1;
				DYLIB_INSTALL_NAME_BASE = "@rpath";
				INSTALL_PATH = "$(LOCAL_LIBRARY_DIR)/Frameworks";
				LD_RUNPATH_SEARCH_PATHS = "$(inherited) @executable_path/Frameworks @loader_path/Frameworks";
				MODULEMAP_FILE = Sources/PMK.modulemap;
				PRODUCT_BUNDLE_PACKAGE_TYPE = FMWK;
				PRODUCT_NAME = PromiseKit;
				SKIP_INSTALL = YES;
				SWIFT_OPTIMIZATION_LEVEL = "-Onone";
			};
			name = Debug;
		};
		63F803BB1AB87A8200E4DEE1 /* Release */ = {
			isa = XCBuildConfiguration;
			buildSettings = {
				APPLICATION_EXTENSION_API_ONLY = YES;
				CLANG_ENABLE_MODULES = YES;
				CODE_SIGN_IDENTITY = "iPhone Developer";
				DEFINES_MODULE = YES;
				DYLIB_COMPATIBILITY_VERSION = 1;
				DYLIB_CURRENT_VERSION = 1;
				DYLIB_INSTALL_NAME_BASE = "@rpath";
				INSTALL_PATH = "$(LOCAL_LIBRARY_DIR)/Frameworks";
				LD_RUNPATH_SEARCH_PATHS = "$(inherited) @executable_path/Frameworks @loader_path/Frameworks";
				MODULEMAP_FILE = Sources/PMK.modulemap;
				PRODUCT_BUNDLE_PACKAGE_TYPE = FMWK;
				PRODUCT_NAME = PromiseKit;
				SKIP_INSTALL = YES;
			};
			name = Release;
		};
		63F803CA1AB89A0F00E4DEE1 /* Debug */ = {
			isa = XCBuildConfiguration;
			buildSettings = {
				APPLICATION_EXTENSION_API_ONLY = YES;
				CLANG_ENABLE_MODULES = YES;
				COMBINE_HIDPI_IMAGES = YES;
				DEFINES_MODULE = YES;
				DYLIB_INSTALL_NAME_BASE = "@rpath";
<<<<<<< HEAD
				INFOPLIST_FILE = "$(SRCROOT)/Sources/Info.plist";
=======
>>>>>>> 744d770d
				LD_RUNPATH_SEARCH_PATHS = "$(inherited) @executable_path/Frameworks @loader_path/Frameworks";
				MODULEMAP_FILE = Sources/PMK.modulemap;
				PRODUCT_NAME = PromiseKit;
				SDKROOT = macosx;
				SWIFT_OPTIMIZATION_LEVEL = "-Onone";
			};
			name = Debug;
		};
		63F803CB1AB89A0F00E4DEE1 /* Release */ = {
			isa = XCBuildConfiguration;
			buildSettings = {
				APPLICATION_EXTENSION_API_ONLY = YES;
				CLANG_ENABLE_MODULES = YES;
				COMBINE_HIDPI_IMAGES = YES;
				DEFINES_MODULE = YES;
				DYLIB_INSTALL_NAME_BASE = "@rpath";
<<<<<<< HEAD
				INFOPLIST_FILE = "$(SRCROOT)/Sources/Info.plist";
=======
>>>>>>> 744d770d
				LD_RUNPATH_SEARCH_PATHS = "$(inherited) @executable_path/Frameworks @loader_path/Frameworks";
				MODULEMAP_FILE = Sources/PMK.modulemap;
				PRODUCT_NAME = PromiseKit;
				SDKROOT = macosx;
			};
			name = Release;
		};
/* End XCBuildConfiguration section */

/* Begin XCConfigurationList section */
		63533B3C1AE57A9300C10972 /* Build configuration list for PBXNativeTarget "PMKAPlusTests" */ = {
			isa = XCConfigurationList;
			buildConfigurations = (
				63533B3D1AE57A9300C10972 /* Debug */,
				63533B3E1AE57A9300C10972 /* Release */,
			);
			defaultConfigurationIsVisible = 0;
			defaultConfigurationName = Release;
		};
		6388E1AB1AD315F90074D85B /* Build configuration list for PBXNativeTarget "PMKTests" */ = {
			isa = XCConfigurationList;
			buildConfigurations = (
				6388E1AC1AD315F90074D85B /* Debug */,
				6388E1AD1AD315F90074D85B /* Release */,
			);
			defaultConfigurationIsVisible = 0;
			defaultConfigurationName = Release;
		};
		638CDF231AEE734B0023A543 /* Build configuration list for PBXNativeTarget "PMKiOSUITestsHost" */ = {
			isa = XCConfigurationList;
			buildConfigurations = (
				638CDF1F1AEE734B0023A543 /* Debug */,
				638CDF201AEE734B0023A543 /* Release */,
			);
			defaultConfigurationIsVisible = 0;
			defaultConfigurationName = Release;
		};
		638E0EDE1AEF16530052E28F /* Build configuration list for PBXNativeTarget "PMKiOSCategoryTests" */ = {
			isa = XCConfigurationList;
			buildConfigurations = (
				638E0EDF1AEF16530052E28F /* Debug */,
				638E0EE01AEF16530052E28F /* Release */,
			);
			defaultConfigurationIsVisible = 0;
			defaultConfigurationName = Release;
		};
		63CA14541AE9FBD000223904 /* Build configuration list for PBXNativeTarget "PMKOSXCategoryTests" */ = {
			isa = XCConfigurationList;
			buildConfigurations = (
				63CA14551AE9FBD000223904 /* Debug */,
				63CA14561AE9FBD000223904 /* Release */,
			);
			defaultConfigurationIsVisible = 0;
			defaultConfigurationName = Release;
		};
		63CD9A5F1BB102EE008D916F /* Build configuration list for PBXNativeTarget "PMKwatchOS" */ = {
			isa = XCConfigurationList;
			buildConfigurations = (
				63CD9A601BB102EE008D916F /* Debug */,
				63CD9A611BB102EE008D916F /* Release */,
			);
			defaultConfigurationIsVisible = 0;
			defaultConfigurationName = Release;
		};
		63EBEACE1B6151AA0097FA42 /* Build configuration list for PBXNativeTarget "PMKiOSUITests" */ = {
			isa = XCConfigurationList;
			buildConfigurations = (
				63EBEACC1B6151AA0097FA42 /* Debug */,
				63EBEACD1B6151AA0097FA42 /* Release */,
			);
			defaultConfigurationIsVisible = 0;
			defaultConfigurationName = Release;
		};
		63F8039D1AB87A8200E4DEE1 /* Build configuration list for PBXProject "PromiseKit" */ = {
			isa = XCConfigurationList;
			buildConfigurations = (
				63F803B71AB87A8200E4DEE1 /* Debug */,
				63F803B81AB87A8200E4DEE1 /* Release */,
			);
			defaultConfigurationIsVisible = 0;
			defaultConfigurationName = Release;
		};
		63F803B91AB87A8200E4DEE1 /* Build configuration list for PBXNativeTarget "PMKiOS" */ = {
			isa = XCConfigurationList;
			buildConfigurations = (
				63F803BA1AB87A8200E4DEE1 /* Debug */,
				63F803BB1AB87A8200E4DEE1 /* Release */,
			);
			defaultConfigurationIsVisible = 0;
			defaultConfigurationName = Release;
		};
		63F803C91AB89A0F00E4DEE1 /* Build configuration list for PBXNativeTarget "PMKOSX" */ = {
			isa = XCConfigurationList;
			buildConfigurations = (
				63F803CA1AB89A0F00E4DEE1 /* Debug */,
				63F803CB1AB89A0F00E4DEE1 /* Release */,
			);
			defaultConfigurationIsVisible = 0;
			defaultConfigurationName = Release;
		};
/* End XCConfigurationList section */
	};
	rootObject = 63F8039A1AB87A8200E4DEE1 /* Project object */;
}<|MERGE_RESOLUTION|>--- conflicted
+++ resolved
@@ -2082,10 +2082,7 @@
 				COMBINE_HIDPI_IMAGES = YES;
 				DEFINES_MODULE = YES;
 				DYLIB_INSTALL_NAME_BASE = "@rpath";
-<<<<<<< HEAD
 				INFOPLIST_FILE = "$(SRCROOT)/Sources/Info.plist";
-=======
->>>>>>> 744d770d
 				LD_RUNPATH_SEARCH_PATHS = "$(inherited) @executable_path/Frameworks @loader_path/Frameworks";
 				MODULEMAP_FILE = Sources/PMK.modulemap;
 				PRODUCT_NAME = PromiseKit;
@@ -2102,10 +2099,7 @@
 				COMBINE_HIDPI_IMAGES = YES;
 				DEFINES_MODULE = YES;
 				DYLIB_INSTALL_NAME_BASE = "@rpath";
-<<<<<<< HEAD
 				INFOPLIST_FILE = "$(SRCROOT)/Sources/Info.plist";
-=======
->>>>>>> 744d770d
 				LD_RUNPATH_SEARCH_PATHS = "$(inherited) @executable_path/Frameworks @loader_path/Frameworks";
 				MODULEMAP_FILE = Sources/PMK.modulemap;
 				PRODUCT_NAME = PromiseKit;
