--- conflicted
+++ resolved
@@ -41,17 +41,12 @@
                         info[PMKURLErrorFailingStringKey] = str
                     }
                 }
-<<<<<<< HEAD
-                if rsp != nil { info[PMKURLErrorFailingURLResponseKey] = rsp! }
-                rejunker(NSError(domain:error.domain, code:error.code, userInfo:info as [NSObject : AnyObject]))
-=======
 
                 if rsp != nil {
                     info[PMKURLErrorFailingURLResponseKey] = rsp!
                 }
 
                 rejunker(NSError(domain:error.domain, code:error.code, userInfo:info))
->>>>>>> 30e5fb8f
             }
 
             if err != nil {
@@ -77,41 +72,7 @@
     }
 }
 
-<<<<<<< HEAD
-func NSJSONFromData(data: NSData) -> Promise<NSArray> {
-    // work around ever-so-common Rails issue: https://github.com/rails/rails/issues/1742
-    if data.isEqualToData(NSData(bytes: " ", length: 1)) {
-        return Promise(value: NSArray())  // couldn’t do T() in generic function
-    }
-    return NSJSONFromDataT(data)
-}
-
-func NSJSONFromData(data: NSData) -> Promise<NSDictionary> {
-    if data.isEqualToData(NSData(bytes: " ", length: 1)) {
-        return Promise(value: NSDictionary())
-    }
-    return NSJSONFromDataT(data)
-}
-
-private func NSJSONFromDataT<T>(data: NSData) -> Promise<T> {
-    var error:NSError?
-    let json:AnyObject? = NSJSONSerialization.JSONObjectWithData(data, options:nil, error:&error)
-
-    if error != nil {
-        return Promise(error: error!)
-    } else if let cast = json as? T {
-        return Promise(value: cast)
-    } else {
-        var info = NSMutableDictionary()
-        info[NSLocalizedDescriptionKey] = "The server returned JSON in an unexpected arrangement"
-        if let jo:AnyObject = json { info[PMKJSONErrorJSONObjectKey] = jo }
-        let error = NSError(domain:PMKErrorDomain, code:PMKJSONError, userInfo:info as [NSObject : AnyObject])
-        return Promise(error: error)
-    }
-}
-
-=======
->>>>>>> 30e5fb8f
+
 private func fetchJSON<T>(request: NSURLRequest) -> Promise<T> {
     return fetch(request) { (fulfill, reject, data, _) in
         let result: Promise<T> = NSJSONFromDataT(data)
